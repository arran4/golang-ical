package ics

import (
	"testing"
	"time"

	"github.com/stretchr/testify/assert"
)

type PropertyValueCheck struct {
	Key    string
	Values []string
}

func (c *PropertyValueCheck) Check(t *testing.T, output *BaseProperty) {
	v, ok := output.ICalParameters[c.Key]
	if !ok {
		t.Errorf("Key %s value is missing", c.Key)
		return
	}
	assert.Equal(t, c.Values, v)
}

func NewPropertyValueCheck(key string, properties ...string) *PropertyValueCheck {
	return &PropertyValueCheck{
		Key:    key,
		Values: properties,
	}
}

func TestPropertyParse(t *testing.T) {
	tests := []struct {
		Name     string
		Input    string
		Expected func(t *testing.T, output *BaseProperty, err error)
	}{
		{Name: "Normal attendee parse", Input: "ATTENDEE;RSVP=TRUE;ROLE=REQ-PARTICIPANT;CUTYPE=GROUP:mailto:employee-A@example.com", Expected: func(t *testing.T, output *BaseProperty, err error) {
			assert.NoError(t, err)
			assert.NotNil(t, output)
			assert.Equal(t, "ATTENDEE", output.IANAToken)
			assert.Equal(t, "mailto:employee-A@example.com", output.Value)
			for _, expected := range []*PropertyValueCheck{
				NewPropertyValueCheck("RSVP", "TRUE"),
			} {
				expected.Check(t, output)
			}
		}},
		{Name: "Attendee parse with quotes", Input: "ATTENDEE;RSVP=\"TRUE\";ROLE=REQ-PARTICIPANT;CUTYPE=GROUP:mailto:employee-A@example.com", Expected: func(t *testing.T, output *BaseProperty, err error) {
			assert.NoError(t, err)
			assert.NotNil(t, output)
			assert.Equal(t, "ATTENDEE", output.IANAToken)
			assert.Equal(t, "mailto:employee-A@example.com", output.Value)
			for _, expected := range []*PropertyValueCheck{
				NewPropertyValueCheck("RSVP", "TRUE"),
			} {
				expected.Check(t, output)
			}
		}},
		{Name: "Attendee parse with bad quotes", Input: "ATTENDEE;RSVP=T\"RUE\";ROLE=REQ-PARTICIPANT;CUTYPE=GROUP:mailto:employee-A@example.com", Expected: func(t *testing.T, output *BaseProperty, err error) {
			assert.Nil(t, output)
			assert.Error(t, err)
		}},
		{Name: "Attendee parse with weird escapes in quotes", Input: "ATTENDEE;CUTYPE=INDIVIDUAL;ROLE=REQ-PARTICIPANT;PARTSTAT=DECLINED;CN=xxxxxx.xxxxxxxxxx@xxxxxxxxxxx.com;X-NUM-GUESTS=0;X-RESPONSE-COMMENT=\"Abgelehnt\\, weil ich au&szlig\\;er Haus bin\":mailto:xxxxxx.xxxxxxxxxx@xxxxxxxxxxx.com", Expected: func(t *testing.T, output *BaseProperty, err error) {
			assert.NotNil(t, output)
			assert.NoError(t, err)
			assert.Equal(t, "ATTENDEE", output.IANAToken)
			assert.Equal(t, "mailto:xxxxxx.xxxxxxxxxx@xxxxxxxxxxx.com", output.Value)
			for _, expected := range []*PropertyValueCheck{
				NewPropertyValueCheck("CUTYPE", "INDIVIDUAL"),
				NewPropertyValueCheck("ROLE", "REQ-PARTICIPANT"),
				NewPropertyValueCheck("PARTSTAT", "DECLINED"),
				NewPropertyValueCheck("CN", "xxxxxx.xxxxxxxxxx@xxxxxxxxxxx.com"),
				NewPropertyValueCheck("X-NUM-GUESTS", "0"),
				NewPropertyValueCheck("X-RESPONSE-COMMENT", "Abgelehnt, weil ich au&szlig;er Haus bin"),
			} {
				expected.Check(t, output)
			}
		}},
		{Name: "Attendee parse with weird escapes in quotes short", Input: "ATTENDEE;X-RESPONSE-COMMENT=\"Abgelehnt\\, weil ich au&szlig\\;er Haus bin\":mailto:xxxxxx.xxxxxxxxxx@xxxxxxxxxxx.com\n", Expected: func(t *testing.T, output *BaseProperty, err error) {
			assert.NotNil(t, output)
			assert.NoError(t, err)
			assert.Equal(t, "ATTENDEE", output.IANAToken)
			assert.Equal(t, "mailto:xxxxxx.xxxxxxxxxx@xxxxxxxxxxx.com", output.Value)
			for _, expected := range []*PropertyValueCheck{
				NewPropertyValueCheck("X-RESPONSE-COMMENT", "Abgelehnt, weil ich au&szlig;er Haus bin"),
			} {
				expected.Check(t, output)
			}
		}},
	}
	for _, test := range tests {
		t.Run(test.Name, func(t *testing.T) {
			v, err := ParseProperty(ContentLine(test.Input))
			test.Expected(t, v, err)
		})
	}
}

func Test_parsePropertyParamValue(t *testing.T) {
	tests := []struct {
		name        string
		input       string
		position    int
		match       string
		newposition int
		wantErr     bool
	}{
		{
			name:        "Basic sentence",
			input:       "basic sentence",
			position:    0,
			match:       "basic sentence",
			newposition: len("basic sentence"),
			wantErr:     false,
		},
		{
			name:        "Basic quoted sentence",
			input:       "\"basic sentence\"",
			position:    0,
			match:       "basic sentence",
			newposition: len("basic sentence\"\""),
			wantErr:     false,
		},
		{
			name:        "Basic sentence with terminal ,",
			input:       "basic sentence,",
			position:    0,
			match:       "basic sentence",
			newposition: len("basic sentence"),
			wantErr:     false,
		},
		{
			name:        "Basic sentence with terminal ;",
			input:       "basic sentence;",
			position:    0,
			match:       "basic sentence",
			newposition: len("basic sentence"),
			wantErr:     false,
		},
		{
			name:        "Basic sentence with terminal :",
			input:       "basic sentence:",
			position:    0,
			match:       "basic sentence",
			newposition: len("basic sentence"),
			wantErr:     false,
		},
		{
			name:        "Basic quoted sentence with terminals internal ;:,",
			input:       "\"basic sentence;:,\"",
			position:    0,
			match:       "basic sentence;:,",
			newposition: len("basic sentence;:,\"\""),
			wantErr:     false,
		},
		{
			name:        "Basic quoted sentence with escaped terminals internal ;:,",
			input:       "\"basic sentence\\;\\:\\,\"",
			position:    0,
			match:       "basic sentence;:,",
			newposition: len("basic sentence\\;\\:\\,\"\""),
			wantErr:     false,
		},
		{
			name:        "Basic quoted sentence with escaped quote",
			input:       "\"basic \\\"sentence\"",
			position:    0,
			match:       "basic \"sentence",
			newposition: len("basic sentence\\\"\"\""),
			wantErr:     false,
		},
	}
	for _, tt := range tests {
		t.Run(tt.name, func(t *testing.T) {
			got, got1, err := parsePropertyParamValue(tt.input, tt.position)
			if (err != nil) != tt.wantErr {
				t.Errorf("parsePropertyParamValue() error = %v, wantErr %v", err, tt.wantErr)
				return
			}
			if got != tt.match {
				t.Errorf("parsePropertyParamValue() got = %v, want %v", got, tt.match)
			}
			if got1 != tt.newposition {
				t.Errorf("parsePropertyParamValue() got1 = %v, want %v", got1, tt.newposition)
			}
		})
	}
}

<<<<<<< HEAD
func TestParseDurations(t *testing.T) {
	tests := []struct {
		name     string
		value    string
		expected []Duration
		hasError bool
	}{
		{
			name:  "Valid duration with days, hours, and seconds",
			value: "P15DT5H0M20S",
			expected: []Duration{
				{Positive: true, Duration: 5*time.Hour + 20*time.Second, Days: 15},
			},
			hasError: false,
		},
		{
			name:  "Valid duration with weeks",
			value: "P7W",
			expected: []Duration{
				{Positive: true, Duration: 0, Days: 7 * 7}, // 7 weeks
			},
			hasError: false,
		},
		{
			name:  "Valid negative duration",
			value: "-P1DT3H",
			expected: []Duration{
				{Positive: false, Duration: 3 * time.Hour, Days: 1},
			},
			hasError: false,
		},
		{
			name:     "Invalid duration missing 'P'",
			value:    "15DT5H0M20S",
			expected: nil,
			hasError: true,
		},
		{
			name:     "Invalid input format with random string",
			value:    "INVALID",
			expected: nil,
			hasError: true,
		},
		{
			name:  "Multiple durations in comma-separated list",
			value: "P1DT5H,P2DT3H",
			expected: []Duration{
				{Positive: true, Duration: 5 * time.Hour, Days: 1},
				{Positive: true, Duration: 3 * time.Hour, Days: 2},
			},
			hasError: false,
		},
	}

	for _, tt := range tests {
		t.Run(tt.name, func(t *testing.T) {
			prop := IANAProperty{BaseProperty{Value: tt.value}}
			durations, err := prop.ParseDurations()

			if (err != nil) != tt.hasError {
				t.Fatalf("expected error: %v, got: %v", tt.hasError, err)
			}

			if !tt.hasError && !equalDurations(durations, tt.expected) {
				t.Errorf("expected durations: %v, got: %v", tt.expected, durations)
			}
		})
	}
}

// Helper function to compare two slices of Duration
func equalDurations(a, b []Duration) bool {
	if len(a) != len(b) {
		return false
	}
	for i := range a {
		if a[i] != b[i] {
			return false
		}
	}
	return true
=======
func Test_trimUT8StringUpTo(t *testing.T) {
	tests := []struct {
		name      string
		maxLength int
		s         string
		want      string
	}{
		{
			name:      "simply break at spaces",
			s:         "simply break at spaces",
			maxLength: 14,
			want:      "simply break",
		},
		{
			name:      "(Don't) Break after punctuation 1", // See if we can change this.
			s:         "hi.are.",
			maxLength: len("hi.are"),
			want:      "hi.are",
		},
		{
			name:      "Break after punctuation 2",
			s:         "Hi how are you?",
			maxLength: len("Hi how are you"),
			want:      "Hi how are",
		},
		{
			name:      "HTML opening tag breaking",
			s:         "I want a custom linkout for Thunderbird.<br>This is the Github<a href=\"https://github.com/arran4/golang-ical/issues/97\">Issue</a>.",
			maxLength: len("I want a custom linkout for Thunderbird.<br>This is the Github<"),
			want:      "I want a custom linkout for Thunderbird.<br>This is the Github",
		},
		{
			name:      "HTML closing tag breaking",
			s:         "I want a custom linkout for Thunderbird.<br>This is the Github<a href=\"https://github.com/arran4/golang-ical/issues/97\">Issue</a>.",
			maxLength: len("I want a custom linkout for Thunderbird.<br>") + 1,
			want:      "I want a custom linkout for Thunderbird.<br>",
		},
	}
	for _, tt := range tests {
		t.Run(tt.name, func(t *testing.T) {
			assert.Equalf(t, tt.want, trimUT8StringUpTo(tt.maxLength, tt.s), "trimUT8StringUpTo(%v, %v)", tt.maxLength, tt.s)
		})
	}
}

func TestFixValueStrings(t *testing.T) {
	tests := []struct {
		input    string
		expected string
	}{
		{"hello", "hello"},
		{"hello;world", "hello\\;world"},
		{"path\\to:file", "path\\\\to\\:file"},
		{"name:\"value\"", "name\\:\\\"value\\\""},
		{"key,value", "key\\,value"},
		{";:\\\",", "\\;\\:\\\\\\\"\\,"},
	}

	for _, tt := range tests {
		t.Run(tt.input, func(t *testing.T) {
			result := escapeValueString(tt.input)
			if result != tt.expected {
				t.Errorf("got %q, want %q", result, tt.expected)
			}
		})
	}
>>>>>>> 4b576397
}<|MERGE_RESOLUTION|>--- conflicted
+++ resolved
@@ -187,7 +187,6 @@
 	}
 }
 
-<<<<<<< HEAD
 func TestParseDurations(t *testing.T) {
 	tests := []struct {
 		name     string
@@ -269,7 +268,8 @@
 		}
 	}
 	return true
-=======
+}
+
 func Test_trimUT8StringUpTo(t *testing.T) {
 	tests := []struct {
 		name      string
@@ -336,5 +336,4 @@
 			}
 		})
 	}
->>>>>>> 4b576397
 }