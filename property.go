package ics

import (
	"bytes"
	"errors"
	"fmt"
	"io"
	"log"
	"regexp"
	"sort"
	"strconv"
	"strings"
	"unicode/utf8"
)

type BaseProperty struct {
	IANAToken      string
	ICalParameters map[string][]string
	Value          string
}

type PropertyParameter interface {
	KeyValue(s ...interface{}) (string, []string)
}

type KeyValues struct {
	Key   string
	Value []string
}

func (kv *KeyValues) KeyValue(s ...interface{}) (string, []string) {
	return kv.Key, kv.Value
}

func WithCN(cn string) PropertyParameter {
	return &KeyValues{
		Key:   string(ParameterCn),
		Value: []string{cn},
	}
}

func WithEncoding(encType string) PropertyParameter {
	return &KeyValues{
		Key:   string(ParameterEncoding),
		Value: []string{encType},
	}
}

func WithFmtType(contentType string) PropertyParameter {
	return &KeyValues{
		Key:   string(ParameterFmttype),
		Value: []string{contentType},
	}
}

func WithValue(kind string) PropertyParameter {
	return &KeyValues{
		Key:   string(ParameterValue),
		Value: []string{kind},
	}
}

func WithRSVP(b bool) PropertyParameter {
	return &KeyValues{
		Key:   string(ParameterRsvp),
		Value: []string{strconv.FormatBool(b)},
	}
}

func trimUT8StringUpTo(maxLength int, s string) string {
	length := 0
	lastSpace := -1
	for i, r := range s {
		if r == ' ' {
			lastSpace = i
		}

		newLength := length + utf8.RuneLen(r)
		if newLength > maxLength {
			break
		}
		length = newLength
	}
	if lastSpace > 0 {
		return s[:lastSpace]
	}

	return s[:length]
}

<<<<<<< HEAD
func (property *BaseProperty) parameterValue(param Parameter) (string, error) {
	v, ok := property.ICalParameters[string(param)]
	if !ok || len(v) == 0 {
		return "", fmt.Errorf("parameter %q not found in property", param)
	}
	if len(v) != 1 {
		return "", fmt.Errorf("expected only one value for parameter %q in property, found %d", param, len(v))
	}
	return v[0], nil
=======
func (p *BaseProperty) GetValueType() ValueDataType {
	for k, v := range p.ICalParameters {
		if Parameter(k) == ParameterValue && len(v) == 1 {
			return ValueDataType(v[0])
		}
	}

	// defaults from spec if unspecified
	switch Property(p.IANAToken) {
	default:
		fallthrough
	case PropertyCalscale, PropertyMethod, PropertyProductId, PropertyVersion, PropertyCategories, PropertyClass,
		PropertyComment, PropertyDescription, PropertyLocation, PropertyResources, PropertyStatus, PropertySummary,
		PropertyTransp, PropertyTzid, PropertyTzname, PropertyContact, PropertyRelatedTo, PropertyUid, PropertyAction,
		PropertyRequestStatus:
		return ValueDataTypeText

	case PropertyAttach, PropertyTzurl, PropertyUrl:
		return ValueDataTypeUri

	case PropertyGeo:
		return ValueDataTypeFloat

	case PropertyPercentComplete, PropertyPriority, PropertyRepeat, PropertySequence:
		return ValueDataTypeInteger

	case PropertyCompleted, PropertyDtend, PropertyDue, PropertyDtstart, PropertyRecurrenceId, PropertyExdate,
		PropertyRdate, PropertyCreated, PropertyDtstamp, PropertyLastModified:
		return ValueDataTypeDateTime

	case PropertyDuration, PropertyTrigger:
		return ValueDataTypeDuration

	case PropertyFreebusy:
		return ValueDataTypePeriod

	case PropertyTzoffsetfrom, PropertyTzoffsetto:
		return ValueDataTypeUtcOffset

	case PropertyAttendee, PropertyOrganizer:
		return ValueDataTypeCalAddress

	case PropertyRrule:
		return ValueDataTypeRecur
	}
>>>>>>> c9951e39
}

func (property *BaseProperty) serialize(w io.Writer) {
	b := bytes.NewBufferString("")
	fmt.Fprint(b, property.IANAToken)

	var keys []string
	for k := range property.ICalParameters {
		keys = append(keys, k)
	}
	sort.Strings(keys)
	for _, k := range keys {
		vs := property.ICalParameters[k]
		fmt.Fprint(b, ";")
		fmt.Fprint(b, k)
		fmt.Fprint(b, "=")
		for vi, v := range vs {
			if vi > 0 {
				fmt.Fprint(b, ",")
			}
			if strings.ContainsAny(v, ";:\\\",") {
				v = strings.Replace(v, "\\", "\\\\", -1)
				v = strings.Replace(v, ";", "\\;", -1)
				v = strings.Replace(v, ":", "\\:", -1)
				v = strings.Replace(v, "\"", "\\\"", -1)
				v = strings.Replace(v, ",", "\\,", -1)
			}
			fmt.Fprint(b, v)
		}
	}
	fmt.Fprint(b, ":")
	propertyValue := property.Value
	if property.GetValueType() == ValueDataTypeText {
		propertyValue = ToText(propertyValue)
	}
	fmt.Fprint(b, propertyValue)
	r := b.String()
	if len(r) > 75 {
		l := trimUT8StringUpTo(75, r)
		fmt.Fprint(w, l, "\r\n")
		r = r[len(l):]

		for len(r) > 74 {
			l := trimUT8StringUpTo(74, r)
			fmt.Fprint(w, " ", l, "\r\n")
			r = r[len(l):]
		}
		fmt.Fprint(w, " ")
	}
	fmt.Fprint(w, r, "\r\n")
}

type IANAProperty struct {
	BaseProperty
}

var (
	propertyIanaTokenReg *regexp.Regexp
	propertyParamNameReg *regexp.Regexp
	propertyValueTextReg *regexp.Regexp
)

func init() {
	var err error
	propertyIanaTokenReg, err = regexp.Compile("[A-Za-z0-9-]{1,}")
	if err != nil {
		log.Panicf("Failed to build regex: %v", err)
	}
	propertyParamNameReg = propertyIanaTokenReg
	propertyValueTextReg, err = regexp.Compile("^.*")
	if err != nil {
		log.Panicf("Failed to build regex: %v", err)
	}
}

type ContentLine string

func ParseProperty(contentLine ContentLine) (*BaseProperty, error) {
	r := &BaseProperty{
		ICalParameters: map[string][]string{},
	}
	tokenPos := propertyIanaTokenReg.FindIndex([]byte(contentLine))
	if tokenPos == nil {
		return nil, nil
	}
	p := 0
	r.IANAToken = string(contentLine[p+tokenPos[0] : p+tokenPos[1]])
	p += tokenPos[1]
	for {
		if p >= len(contentLine) {
			return nil, nil
		}
		switch rune(contentLine[p]) {
		case ':':
			return parsePropertyValue(r, string(contentLine), p+1), nil
		case ';':
			var np int
			var err error
			t := r.IANAToken
			r, np, err = parsePropertyParam(r, string(contentLine), p+1)
			if err != nil {
				return nil, fmt.Errorf("parsing property %s: %w", t, err)
			}
			if r == nil {
				return nil, nil
			}
			p = np
		default:
			return nil, nil
		}
	}
}

func parsePropertyParam(r *BaseProperty, contentLine string, p int) (*BaseProperty, int, error) {
	tokenPos := propertyParamNameReg.FindIndex([]byte(contentLine[p:]))
	if tokenPos == nil {
		return nil, p, nil
	}
	k, v := "", ""
	k = string(contentLine[p : p+tokenPos[1]])
	p += tokenPos[1]
	if p >= len(contentLine) {
		return nil, p, fmt.Errorf("missing property param operator for %s in %s", k, r.IANAToken)
	}
	switch rune(contentLine[p]) {
	case '=':
		p += 1
	default:
		return nil, p, fmt.Errorf("missing property value for %s in %s", k, r.IANAToken)
	}
	for {
		if p >= len(contentLine) {
			return nil, p, nil
		}
		var err error
		v, p, err = parsePropertyParamValue(contentLine, p)
		if err != nil {
			return nil, 0, fmt.Errorf("parse error: %w %s in %s", err, k, r.IANAToken)
		}
		r.ICalParameters[k] = append(r.ICalParameters[k], v)
		if p >= len(contentLine) {
			return nil, p, fmt.Errorf("unexpected end of property %s", r.IANAToken)
		}
		switch rune(contentLine[p]) {
		case ',':
			p += 1
		default:
			return r, p, nil
		}
	}
}

func parsePropertyParamValue(s string, p int) (string, int, error) {
	/*
	   quoted-string = DQUOTE *QSAFE-CHAR DQUOTE

	   QSAFE-CHAR    = WSP / %x21 / %x23-7E / NON-US-ASCII
	   ; Any character except CONTROL and DQUOTE

	   SAFE-CHAR     = WSP / %x21 / %x23-2B / %x2D-39 / %x3C-7E
	                 / NON-US-ASCII
	   ; Any character except CONTROL, DQUOTE, ";", ":", ","

	   text       = *(TSAFE-CHAR / ":" / DQUOTE / ESCAPED-CHAR)
	   ; Folded according to description above

	   ESCAPED-CHAR = "\\" / "\;" / "\," / "\N" / "\n")
	      ; \\ encodes \, \N or \n encodes newline
	      ; \; encodes ;, \, encodes ,

	   TSAFE-CHAR = %x20-21 / %x23-2B / %x2D-39 / %x3C-5B
	                %x5D-7E / NON-US-ASCII
	      ; Any character except CTLs not needed by the current
	      ; character set, DQUOTE, ";", ":", "\", ","

	   CONTROL       = %x00-08 / %x0A-1F / %x7F
	   ; All the controls except HTAB

	*/
	r := make([]byte, 0, len(s))
	quoted := false
	done := false
	ip := p
	for ; p < len(s) && !done; p++ {
		switch s[p] {
		case 0x00, 0x01, 0x02, 0x03, 0x04, 0x05, 0x06, 0x07, 0x08:
			return "", 0, fmt.Errorf("unexpected char ascii:%d in property param value", s[p])
		case 0x0A, 0x0B, 0x0C, 0x0D, 0x0E, 0x0F, 0x10, 0x11, 0x12, 0x13, 0x14, 0x15, 0x16, 0x17, 0x18, 0x19, 0x1A, 0x1B,
			0x1C, 0x1D, 0x1E, 0x1F:
			return "", 0, fmt.Errorf("unexpected char ascii:%d in property param value", s[p])
		case '\\':
			if p+2 >= len(s) {
				return "", 0, errors.New("unexpected end of param value")
			}
			r = append(r, []byte(FromText(string(s[p+1:p+2])))...)
			p++
			continue
		case ';', ':', ',':
			if !quoted {
				done = true
				p--
				continue
			}
		case '"':
			if p == ip {
				quoted = true
				continue
			}
			if quoted {
				done = true
				continue
			}
			return "", 0, fmt.Errorf("unexpected double quote in property param value")
		}
		r = append(r, s[p])
	}
	return string(r), p, nil
}

func parsePropertyValue(r *BaseProperty, contentLine string, p int) *BaseProperty {
	tokenPos := propertyValueTextReg.FindIndex([]byte(contentLine[p:]))
	if tokenPos == nil {
		return nil
	}
	r.Value = contentLine[p : p+tokenPos[1]]
	if r.GetValueType() == ValueDataTypeText {
		r.Value = FromText(r.Value)
	}
	return r
}

var textEscaper = strings.NewReplacer(
	`\`, `\\`,
	"\n", `\n`,
	`;`, `\;`,
	`,`, `\,`,
)

func ToText(s string) string {
	// Some special characters for iCalendar format should be escaped while
	// setting a value of a property with a TEXT type.
	return textEscaper.Replace(s)
}

var textUnescaper = strings.NewReplacer(
	`\\`, `\`,
	`\n`, "\n",
	`\N`, "\n",
	`\;`, `;`,
	`\,`, `,`,
)

func FromText(s string) string {
	// Some special characters for iCalendar format should be escaped while
	// setting a value of a property with a TEXT type.
	return textUnescaper.Replace(s)
}<|MERGE_RESOLUTION|>--- conflicted
+++ resolved
@@ -88,7 +88,6 @@
 	return s[:length]
 }
 
-<<<<<<< HEAD
 func (property *BaseProperty) parameterValue(param Parameter) (string, error) {
 	v, ok := property.ICalParameters[string(param)]
 	if !ok || len(v) == 0 {
@@ -98,7 +97,8 @@
 		return "", fmt.Errorf("expected only one value for parameter %q in property, found %d", param, len(v))
 	}
 	return v[0], nil
-=======
+}
+
 func (p *BaseProperty) GetValueType() ValueDataType {
 	for k, v := range p.ICalParameters {
 		if Parameter(k) == ParameterValue && len(v) == 1 {
@@ -144,7 +144,6 @@
 	case PropertyRrule:
 		return ValueDataTypeRecur
 	}
->>>>>>> c9951e39
 }
 
 func (property *BaseProperty) serialize(w io.Writer) {
