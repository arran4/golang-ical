--- conflicted
+++ resolved
@@ -172,7 +172,6 @@
 	}
 }
 
-<<<<<<< HEAD
 func TestParseCalendar(t *testing.T) {
 	testCases := []struct {
 		name   string
@@ -237,7 +236,9 @@
 				return
 			}
 		})
-=======
+	}
+}
+
 func TestIssue52(t *testing.T) {
 	err := filepath.Walk("./testdata/issue52/", func(path string, info os.FileInfo, _ error) error {
 		if info.IsDir() {
@@ -261,6 +262,5 @@
 
 	if err != nil {
 		t.Fatalf("cannot read test directory: %v", err)
->>>>>>> c7f0ed8f
 	}
 }