--- conflicted
+++ resolved
@@ -1,13 +1,10 @@
 package ics
 
 import (
-<<<<<<< HEAD
 	"errors"
 	"github.com/stretchr/testify/assert"
-=======
 	"bytes"
 	_ "embed"
->>>>>>> 7fb626ce
 	"io"
 	"net/http"
 	"os"
