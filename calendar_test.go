package ics

import (
	"bytes"
<<<<<<< HEAD
	"embed"
	"github.com/google/go-cmp/cmp"
	"io"
	"io/fs"
=======
	_ "embed"
	"io"
	"net/http"
	"os"
>>>>>>> 2467de02
	"path/filepath"
	"regexp"
	"strings"
	"testing"
	"time"
	"unicode/utf8"

	"github.com/stretchr/testify/assert"
)

var (
	//go:embed testdata/*
	TestData embed.FS
)

func TestTimeParsing(t *testing.T) {
	calFile, err := TestData.Open("testdata/timeparsing.ics")
	if err != nil {
		t.Errorf("read file: %v", err)
	}
	cal, err := ParseCalendar(calFile)
	if err != nil {
		t.Errorf("parse calendar: %v", err)
	}

	cphLoc, locErr := time.LoadLocation("Europe/Copenhagen")
	if locErr != nil {
		t.Errorf("could not load location")
	}

	var tests = []struct {
		name        string
		uid         string
		start       time.Time
		end         time.Time
		allDayStart time.Time
		allDayEnd   time.Time
	}{
		{
			"FORM 1",
			"be7c9690-d42a-40ef-b82f-1634dc5033b4",
			time.Date(1998, 1, 18, 23, 0, 0, 0, time.Local),
			time.Date(1998, 1, 19, 23, 0, 0, 0, time.Local),
			time.Date(1998, 1, 18, 0, 0, 0, 0, time.Local),
			time.Date(1998, 1, 19, 0, 0, 0, 0, time.Local),
		},
		{
			"FORM 2",
			"53634aed-1b7d-4d85-aa38-ede76a2e4fe3",
			time.Date(2022, 1, 22, 17, 0, 0, 0, time.UTC),
			time.Date(2022, 1, 22, 20, 0, 0, 0, time.UTC),
			time.Date(2022, 1, 22, 0, 0, 0, 0, time.UTC),
			time.Date(2022, 1, 22, 0, 0, 0, 0, time.UTC),
		},
		{
			"FORM 3",
			"269cf715-4e14-4a10-8753-f2feeb9d060e",
			time.Date(2021, 12, 7, 14, 0, 0, 0, cphLoc),
			time.Date(2021, 12, 7, 15, 0, 0, 0, cphLoc),
			time.Date(2021, 12, 7, 0, 0, 0, 0, cphLoc),
			time.Date(2021, 12, 7, 0, 0, 0, 0, cphLoc),
		},
		{
			"Unknown local date, with 'VALUE'",
			"fb54680e-7f69-46d3-9632-00aed2469f7b",
			time.Date(2021, 6, 27, 0, 0, 0, 0, time.Local),
			time.Date(2021, 6, 28, 0, 0, 0, 0, time.Local),
			time.Date(2021, 6, 27, 0, 0, 0, 0, time.Local),
			time.Date(2021, 6, 28, 0, 0, 0, 0, time.Local),
		},
		{
			"Unknown UTC date",
			"62475ad0-a76c-4fab-8e68-f99209afcca6",
			time.Date(2021, 5, 27, 0, 0, 0, 0, time.UTC),
			time.Date(2021, 5, 28, 0, 0, 0, 0, time.UTC),
			time.Date(2021, 5, 27, 0, 0, 0, 0, time.UTC),
			time.Date(2021, 5, 28, 0, 0, 0, 0, time.UTC),
		},
	}

	assertTime := func(evtUid string, exp time.Time, timeFunc func() (given time.Time, err error)) {
		given, err := timeFunc()
		if err == nil {
			if !exp.Equal(given) {
				t.Errorf("no match on '%s', expected=%v != given=%v", evtUid, exp, given)
			}
		} else {
			t.Errorf("get time on uid '%s', %v", evtUid, err)
		}
	}
	eventMap := map[string]*VEvent{}
	for _, e := range cal.Events() {
		eventMap[e.Id()] = e
	}

	for _, tt := range tests {
		t.Run(tt.uid, func(t *testing.T) {
			evt, ok := eventMap[tt.uid]
			if !ok {
				t.Errorf("Test %#v, event UID not found, %s", tt.name, tt.uid)
				return
			}

			assertTime(tt.uid, tt.start, evt.GetStartAt)
			assertTime(tt.uid, tt.end, evt.GetEndAt)
			assertTime(tt.uid, tt.allDayStart, evt.GetAllDayStartAt)
			assertTime(tt.uid, tt.allDayEnd, evt.GetAllDayEndAt)
		})
	}
}

func TestCalendarStream(t *testing.T) {
	i := `
ATTENDEE;RSVP=TRUE;ROLE=REQ-PARTICIPANT;CUTYPE=GROUP:
 mailto:employee-A@example.com
DESCRIPTION:Project XYZ Review Meeting
CATEGORIES:MEETING
CLASS:PUBLIC
`
	expected := []ContentLine{
		ContentLine("ATTENDEE;RSVP=TRUE;ROLE=REQ-PARTICIPANT;CUTYPE=GROUP:mailto:employee-A@example.com"),
		ContentLine("DESCRIPTION:Project XYZ Review Meeting"),
		ContentLine("CATEGORIES:MEETING"),
		ContentLine("CLASS:PUBLIC"),
	}
	c := NewCalendarStream(strings.NewReader(i))
	cont := true
	for i := 0; cont; i++ {
		l, err := c.ReadLine()
		if err != nil {
			switch err {
			case io.EOF:
				cont = false
			default:
				t.Logf("Unknown error; %v", err)
				t.Fail()
				return
			}
		}
		if l == nil {
			if err == io.EOF && i == len(expected) {
				cont = false
			} else {
				t.Logf("Nil response...")
				t.Fail()
				return
			}
		}
		if i < len(expected) {
			if string(*l) != string(expected[i]) {
				t.Logf("Got %s expected %s", string(*l), string(expected[i]))
				t.Fail()
			}
		} else if l != nil {
			t.Logf("Larger than expected")
			t.Fail()
			return
		}
	}
}

func TestRfc5545Sec4Examples(t *testing.T) {
	rnReplace := regexp.MustCompile("\r?\n")

	err := fs.WalkDir(TestData, "testdata/rfc5545sec4", func(path string, info fs.DirEntry, err error) error {
		if err != nil {
			return err
		}
		if info.IsDir() {
			return nil
		}

		inputBytes, err := fs.ReadFile(TestData, path)
		if err != nil {
			return err
		}

		input := rnReplace.ReplaceAllString(string(inputBytes), "\r\n")
		structure, err := ParseCalendar(strings.NewReader(input))
		if assert.Nil(t, err, path) {
			// This should fail as the sample data doesn't conform to https://tools.ietf.org/html/rfc5545#page-45
			// Probably due to RFC width guides
			assert.NotNil(t, structure)

			output := structure.Serialize()
			assert.NotEqual(t, input, output)
		}

		return nil
	})

	if err != nil {
		t.Fatalf("cannot read test directory: %v", err)
	}
}

func TestLineFolding(t *testing.T) {
	testCases := []struct {
		name   string
		input  string
		output string
	}{
		{
			name:  "fold lines at nearest space",
			input: "some really long line with spaces to fold on and the line should fold",
			output: `BEGIN:VCALENDAR
VERSION:2.0
PRODID:-//arran4//Golang ICS Library
DESCRIPTION:some really long line with spaces to fold on and the line
  should fold
END:VCALENDAR
`,
		},
		{
			name:  "fold lines if no space",
			input: "somereallylonglinewithnospacestofoldonandthelineshouldfoldtothenextline",
			output: `BEGIN:VCALENDAR
VERSION:2.0
PRODID:-//arran4//Golang ICS Library
DESCRIPTION:somereallylonglinewithnospacestofoldonandthelineshouldfoldtothe
 nextline
END:VCALENDAR
`,
		},
		{
			name:  "fold lines at nearest space",
			input: "some really long line with spaces howeverthelastpartofthelineisactuallytoolongtofitonsowehavetofoldpartwaythrough",
			output: `BEGIN:VCALENDAR
VERSION:2.0
PRODID:-//arran4//Golang ICS Library
DESCRIPTION:some really long line with spaces
  howeverthelastpartofthelineisactuallytoolongtofitonsowehavetofoldpartwayt
 hrough
END:VCALENDAR
`,
		},
		{
			name:  "75 chars line should not fold",
			input: " this line is exactly 75 characters long with the property name",
			output: `BEGIN:VCALENDAR
VERSION:2.0
PRODID:-//arran4//Golang ICS Library
DESCRIPTION: this line is exactly 75 characters long with the property name
END:VCALENDAR
`,
		},
		{
			name: "runes should not be split",
			// the 75 bytes mark is in the middle of a rune
			input: "éé界世界世界世界世界世界世界世界世界世界世界世界世界",
			output: `BEGIN:VCALENDAR
VERSION:2.0
PRODID:-//arran4//Golang ICS Library
DESCRIPTION:éé界世界世界世界世界世界世界世界世界世界
 世界世界世界
END:VCALENDAR
`,
		},
	}

	for _, tc := range testCases {
		t.Run(tc.name, func(t *testing.T) {
			c := NewCalendar()
			c.SetDescription(tc.input)
			// we're not testing for encoding here so lets make the actual output line breaks == expected line breaks
			text := strings.ReplaceAll(c.Serialize(), "\r\n", "\n")

			assert.Equal(t, tc.output, text)
			assert.True(t, utf8.ValidString(text), "Serialized .ics calendar isn't valid UTF-8 string")
		})
	}
}

func TestParseCalendar(t *testing.T) {
	testCases := []struct {
		name   string
		input  string
		output string
	}{
		{
			name: "test custom fields in calendar",
			input: `BEGIN:VCALENDAR
VERSION:2.0
X-CUSTOM-FIELD:test
PRODID:-//arran4//Golang ICS Library
DESCRIPTION:test
END:VCALENDAR
`,
			output: `BEGIN:VCALENDAR
VERSION:2.0
X-CUSTOM-FIELD:test
PRODID:-//arran4//Golang ICS Library
DESCRIPTION:test
END:VCALENDAR
`,
		},
		{
			name: "test multiline description - multiple custom fields suppress",
			input: `BEGIN:VCALENDAR
VERSION:2.0
X-CUSTOM-FIELD:test
PRODID:-//arran4//Golang ICS Library
DESCRIPTION:test
BEGIN:VEVENT
DESCRIPTION:blablablablablablablablablablablablablablablabl
	testtesttest
CLASS:PUBLIC
END:VEVENT
END:VCALENDAR
`,
			output: `BEGIN:VCALENDAR
VERSION:2.0
X-CUSTOM-FIELD:test
PRODID:-//arran4//Golang ICS Library
DESCRIPTION:test
BEGIN:VEVENT
DESCRIPTION:blablablablablablablablablablablablablablablabltesttesttest
CLASS:PUBLIC
END:VEVENT
END:VCALENDAR
`,
		},
		{
			name: "test semicolon in attendee property parameter",
			input: `BEGIN:VCALENDAR
VERSION:2.0
X-CUSTOM-FIELD:test
PRODID:-//arran4//Golang ICS Library
DESCRIPTION:test
BEGIN:VEVENT
ATTENDEE;CN=Test\;User:mailto:user@example.com
CLASS:PUBLIC
END:VEVENT
END:VCALENDAR
`,
			output: `BEGIN:VCALENDAR
VERSION:2.0
X-CUSTOM-FIELD:test
PRODID:-//arran4//Golang ICS Library
DESCRIPTION:test
BEGIN:VEVENT
ATTENDEE;CN=Test\;User:mailto:user@example.com
CLASS:PUBLIC
END:VEVENT
END:VCALENDAR
`,
		},
		{
			name: "test RRULE escaping",
			input: `BEGIN:VCALENDAR
VERSION:2.0
X-CUSTOM-FIELD:test
PRODID:-//arran4//Golang ICS Library
DESCRIPTION:test
BEGIN:VEVENT
RRULE:FREQ=YEARLY;BYMONTH=3;BYDAY=SU
CLASS:PUBLIC
END:VEVENT
END:VCALENDAR
`,
			output: `BEGIN:VCALENDAR
VERSION:2.0
X-CUSTOM-FIELD:test
PRODID:-//arran4//Golang ICS Library
DESCRIPTION:test
BEGIN:VEVENT
RRULE:FREQ=YEARLY;BYMONTH=3;BYDAY=SU
CLASS:PUBLIC
END:VEVENT
END:VCALENDAR
`,
		},
	}

	for _, tc := range testCases {
		t.Run(tc.name, func(t *testing.T) {
			c, err := ParseCalendar(strings.NewReader(tc.input))
			if !assert.NoError(t, err) {
				return
			}

			// we're not testing for encoding here so lets make the actual output line breaks == expected line breaks
			text := strings.ReplaceAll(c.Serialize(), "\r\n", "\n")
			if !assert.Equal(t, tc.output, text) {
				return
			}
		})
	}
}

func TestIssue52(t *testing.T) {
	err := fs.WalkDir(TestData, "testdata/issue52", func(path string, info fs.DirEntry, _ error) error {
		if info.IsDir() {
			return nil
		}
		_, fn := filepath.Split(path)
		t.Run(fn, func(t *testing.T) {
			f, err := TestData.Open(path)
			if err != nil {
				t.Fatalf("Error reading file: %s", err)
			}
			defer f.Close()

			if _, err := ParseCalendar(f); err != nil {
				t.Fatalf("Error parsing file: %s", err)
			}

		})
		return nil
	})

	if err != nil {
		t.Fatalf("cannot read test directory: %v", err)
	}
}

<<<<<<< HEAD
func TestIssue97(t *testing.T) {
	err := fs.WalkDir(TestData, "testdata/issue97", func(path string, d fs.DirEntry, err error) error {
		if err != nil {
			return err
		}
		if d.IsDir() {
			return nil
		}
		if !strings.HasSuffix(d.Name(), ".ics") && !strings.HasSuffix(d.Name(), ".ics_disabled") {
			return nil
		}
		t.Run(path, func(t *testing.T) {
			if strings.HasSuffix(d.Name(), ".ics_disabled") {
				t.Skipf("Test disabled")
			}
			b, err := TestData.ReadFile(path)
			if err != nil {
				t.Fatalf("Error reading file: %s", err)
			}
			ics, err := ParseCalendar(bytes.NewReader(b))
			if err != nil {
				t.Fatalf("Error parsing file: %s", err)
			}

			got := ics.Serialize(WithLineLength(74))
			if diff := cmp.Diff(string(b), got, cmp.Transformer("ToUnixText", func(a string) string {
				return strings.ReplaceAll(a, "\r\n", "\n")
			})); diff != "" {
				t.Errorf("ParseCalendar() mismatch (-want +got):\n%s", diff)
				t.Errorf("Complete got:\b%s", got)
			}
		})
		return nil
	})

	if err != nil {
		t.Fatalf("cannot read test directory: %v", err)
=======
type MockHttpClient struct {
	Response *http.Response
	Error    error
}

func (m *MockHttpClient) Do(req *http.Request) (*http.Response, error) {
	return m.Response, m.Error
}

var (
	_ HttpClientLike = &MockHttpClient{}
	//go:embed "testdata/rfc5545sec4/input1.ics"
	input1TestData []byte
)

func TestIssue77(t *testing.T) {
	url := "https://proseconsult.umontpellier.fr/jsp/custom/modules/plannings/direct_cal.jsp?data=58c99062bab31d256bee14356aca3f2423c0f022cb9660eba051b2653be722c4c7f281e4e3ad06b85d3374100ac416a4dc5c094f7d1a811b903031bde802c7f50e0bd1077f9461bed8f9a32b516a3c63525f110c026ed6da86f487dd451ca812c1c60bb40b1502b6511435cf9908feb2166c54e36382c1aa3eb0ff5cb8980cdb,1"

	_, err := ParseCalendarFromUrl(url, &MockHttpClient{
		Response: &http.Response{
			StatusCode: 200,
			Body:       io.NopCloser(bytes.NewReader(input1TestData)),
		},
	})

	if err != nil {
		t.Fatalf("Error reading file: %s", err)
>>>>>>> 2467de02
	}
}<|MERGE_RESOLUTION|>--- conflicted
+++ resolved
@@ -2,17 +2,14 @@
 
 import (
 	"bytes"
-<<<<<<< HEAD
 	"embed"
 	"github.com/google/go-cmp/cmp"
+	"bytes"
+	_ "embed"
 	"io"
 	"io/fs"
-=======
-	_ "embed"
-	"io"
 	"net/http"
 	"os"
->>>>>>> 2467de02
 	"path/filepath"
 	"regexp"
 	"strings"
@@ -429,7 +426,6 @@
 	}
 }
 
-<<<<<<< HEAD
 func TestIssue97(t *testing.T) {
 	err := fs.WalkDir(TestData, "testdata/issue97", func(path string, d fs.DirEntry, err error) error {
 		if err != nil {
@@ -467,7 +463,9 @@
 
 	if err != nil {
 		t.Fatalf("cannot read test directory: %v", err)
-=======
+	}
+}
+
 type MockHttpClient struct {
 	Response *http.Response
 	Error    error
@@ -495,6 +493,5 @@
 
 	if err != nil {
 		t.Fatalf("Error reading file: %s", err)
->>>>>>> 2467de02
 	}
 }