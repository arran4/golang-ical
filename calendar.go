package ics

import (
	"bufio"
	"bytes"
	"errors"
	"fmt"
	"io"
	"net/http"
	"time"
)

type ComponentType string

const (
	ComponentVCalendar ComponentType = "VCALENDAR"
	ComponentVEvent    ComponentType = "VEVENT"
	ComponentVTodo     ComponentType = "VTODO"
	ComponentVJournal  ComponentType = "VJOURNAL"
	ComponentVFreeBusy ComponentType = "VFREEBUSY"
	ComponentVTimezone ComponentType = "VTIMEZONE"
	ComponentVAlarm    ComponentType = "VALARM"
	ComponentStandard  ComponentType = "STANDARD"
	ComponentDaylight  ComponentType = "DAYLIGHT"
)

type ComponentProperty Property

const (
	ComponentPropertyUniqueId        = ComponentProperty(PropertyUid) // TEXT
	ComponentPropertyDtstamp         = ComponentProperty(PropertyDtstamp)
	ComponentPropertyOrganizer       = ComponentProperty(PropertyOrganizer)
	ComponentPropertyAttendee        = ComponentProperty(PropertyAttendee)
	ComponentPropertyAttach          = ComponentProperty(PropertyAttach)
	ComponentPropertyDescription     = ComponentProperty(PropertyDescription) // TEXT
	ComponentPropertyCategories      = ComponentProperty(PropertyCategories)  // TEXT
	ComponentPropertyClass           = ComponentProperty(PropertyClass)       // TEXT
	ComponentPropertyColor           = ComponentProperty(PropertyColor)       // TEXT
	ComponentPropertyCreated         = ComponentProperty(PropertyCreated)
	ComponentPropertySummary         = ComponentProperty(PropertySummary) // TEXT
	ComponentPropertyDtStart         = ComponentProperty(PropertyDtstart)
	ComponentPropertyDtEnd           = ComponentProperty(PropertyDtend)
	ComponentPropertyLocation        = ComponentProperty(PropertyLocation) // TEXT
	ComponentPropertyStatus          = ComponentProperty(PropertyStatus)   // TEXT
	ComponentPropertyFreebusy        = ComponentProperty(PropertyFreebusy)
	ComponentPropertyLastModified    = ComponentProperty(PropertyLastModified)
	ComponentPropertyUrl             = ComponentProperty(PropertyUrl)
	ComponentPropertyGeo             = ComponentProperty(PropertyGeo)
	ComponentPropertyTransp          = ComponentProperty(PropertyTransp)
	ComponentPropertySequence        = ComponentProperty(PropertySequence)
	ComponentPropertyExdate          = ComponentProperty(PropertyExdate)
	ComponentPropertyExrule          = ComponentProperty(PropertyExrule)
	ComponentPropertyRdate           = ComponentProperty(PropertyRdate)
	ComponentPropertyRrule           = ComponentProperty(PropertyRrule)
	ComponentPropertyAction          = ComponentProperty(PropertyAction)
	ComponentPropertyTrigger         = ComponentProperty(PropertyTrigger)
	ComponentPropertyPriority        = ComponentProperty(PropertyPriority)
	ComponentPropertyResources       = ComponentProperty(PropertyResources)
	ComponentPropertyCompleted       = ComponentProperty(PropertyCompleted)
	ComponentPropertyDue             = ComponentProperty(PropertyDue)
	ComponentPropertyPercentComplete = ComponentProperty(PropertyPercentComplete)
	ComponentPropertyTzid            = ComponentProperty(PropertyTzid)
	ComponentPropertyComment         = ComponentProperty(PropertyComment)
	ComponentPropertyRelatedTo       = ComponentProperty(PropertyRelatedTo)
)

type Property string

const (
	PropertyCalscale        Property = "CALSCALE" // TEXT
	PropertyMethod          Property = "METHOD"   // TEXT
	PropertyProductId       Property = "PRODID"   // TEXT
	PropertyVersion         Property = "VERSION"  // TEXT
	PropertyXPublishedTTL   Property = "X-PUBLISHED-TTL"
	PropertyRefreshInterval Property = "REFRESH-INTERVAL;VALUE=DURATION"
	PropertyAttach          Property = "ATTACH"
	PropertyCategories      Property = "CATEGORIES"  // TEXT
	PropertyClass           Property = "CLASS"       // TEXT
	PropertyColor           Property = "COLOR"       // TEXT
	PropertyComment         Property = "COMMENT"     // TEXT
	PropertyDescription     Property = "DESCRIPTION" // TEXT
	PropertyXWRCalDesc      Property = "X-WR-CALDESC"
	PropertyGeo             Property = "GEO"
	PropertyLocation        Property = "LOCATION" // TEXT
	PropertyPercentComplete Property = "PERCENT-COMPLETE"
	PropertyPriority        Property = "PRIORITY"
	PropertyResources       Property = "RESOURCES" // TEXT
	PropertyStatus          Property = "STATUS"    // TEXT
	PropertySummary         Property = "SUMMARY"   // TEXT
	PropertyCompleted       Property = "COMPLETED"
	PropertyDtend           Property = "DTEND"
	PropertyDue             Property = "DUE"
	PropertyDtstart         Property = "DTSTART"
	PropertyDuration        Property = "DURATION"
	PropertyFreebusy        Property = "FREEBUSY"
	PropertyTransp          Property = "TRANSP" // TEXT
	PropertyTzid            Property = "TZID"   // TEXT
	PropertyTzname          Property = "TZNAME" // TEXT
	PropertyTzoffsetfrom    Property = "TZOFFSETFROM"
	PropertyTzoffsetto      Property = "TZOFFSETTO"
	PropertyTzurl           Property = "TZURL"
	PropertyAttendee        Property = "ATTENDEE"
	PropertyContact         Property = "CONTACT" // TEXT
	PropertyOrganizer       Property = "ORGANIZER"
	PropertyRecurrenceId    Property = "RECURRENCE-ID"
	PropertyRelatedTo       Property = "RELATED-TO" // TEXT
	PropertyUrl             Property = "URL"
	PropertyUid             Property = "UID" // TEXT
	PropertyExdate          Property = "EXDATE"
	PropertyExrule          Property = "EXRULE"
	PropertyRdate           Property = "RDATE"
	PropertyRrule           Property = "RRULE"
	PropertyAction          Property = "ACTION" // TEXT
	PropertyRepeat          Property = "REPEAT"
	PropertyTrigger         Property = "TRIGGER"
	PropertyCreated         Property = "CREATED"
	PropertyDtstamp         Property = "DTSTAMP"
	PropertyLastModified    Property = "LAST-MODIFIED"
	PropertyRequestStatus   Property = "REQUEST-STATUS" // TEXT
	PropertyName            Property = "NAME"
	PropertyXWRCalName      Property = "X-WR-CALNAME"
	PropertyXWRTimezone     Property = "X-WR-TIMEZONE"
	PropertySequence        Property = "SEQUENCE"
	PropertyXWRCalID        Property = "X-WR-RELCALID"
	PropertyTimezoneId      Property = "TIMEZONE-ID"
)

type Parameter string

const (
	ParameterAltrep              Parameter = "ALTREP"
	ParameterCn                  Parameter = "CN"
	ParameterCutype              Parameter = "CUTYPE"
	ParameterDelegatedFrom       Parameter = "DELEGATED-FROM"
	ParameterDelegatedTo         Parameter = "DELEGATED-TO"
	ParameterDir                 Parameter = "DIR"
	ParameterEncoding            Parameter = "ENCODING"
	ParameterFmttype             Parameter = "FMTTYPE"
	ParameterFbtype              Parameter = "FBTYPE"
	ParameterLanguage            Parameter = "LANGUAGE"
	ParameterMember              Parameter = "MEMBER"
	ParameterParticipationStatus Parameter = "PARTSTAT"
	ParameterRange               Parameter = "RANGE"
	ParameterRelated             Parameter = "RELATED"
	ParameterReltype             Parameter = "RELTYPE"
	ParameterRole                Parameter = "ROLE"
	ParameterRsvp                Parameter = "RSVP"
	ParameterSentBy              Parameter = "SENT-BY"
	ParameterTzid                Parameter = "TZID"
	ParameterValue               Parameter = "VALUE"
)

type ValueDataType string

const (
	ValueDataTypeBinary     ValueDataType = "BINARY"
	ValueDataTypeBoolean    ValueDataType = "BOOLEAN"
	ValueDataTypeCalAddress ValueDataType = "CAL-ADDRESS"
	ValueDataTypeDate       ValueDataType = "DATE"
	ValueDataTypeDateTime   ValueDataType = "DATE-TIME"
	ValueDataTypeDuration   ValueDataType = "DURATION"
	ValueDataTypeFloat      ValueDataType = "FLOAT"
	ValueDataTypeInteger    ValueDataType = "INTEGER"
	ValueDataTypePeriod     ValueDataType = "PERIOD"
	ValueDataTypeRecur      ValueDataType = "RECUR"
	ValueDataTypeText       ValueDataType = "TEXT"
	ValueDataTypeTime       ValueDataType = "TIME"
	ValueDataTypeUri        ValueDataType = "URI"
	ValueDataTypeUtcOffset  ValueDataType = "UTC-OFFSET"
)

type CalendarUserType string

const (
	CalendarUserTypeIndividual CalendarUserType = "INDIVIDUAL"
	CalendarUserTypeGroup      CalendarUserType = "GROUP"
	CalendarUserTypeResource   CalendarUserType = "RESOURCE"
	CalendarUserTypeRoom       CalendarUserType = "ROOM"
	CalendarUserTypeUnknown    CalendarUserType = "UNKNOWN"
)

func (cut CalendarUserType) KeyValue(s ...interface{}) (string, []string) {
	return string(ParameterCutype), []string{string(cut)}
}

type FreeBusyTimeType string

const (
	FreeBusyTimeTypeFree            FreeBusyTimeType = "FREE"
	FreeBusyTimeTypeBusy            FreeBusyTimeType = "BUSY"
	FreeBusyTimeTypeBusyUnavailable FreeBusyTimeType = "BUSY-UNAVAILABLE"
	FreeBusyTimeTypeBusyTentative   FreeBusyTimeType = "BUSY-TENTATIVE"
)

type ParticipationStatus string

const (
	ParticipationStatusNeedsAction ParticipationStatus = "NEEDS-ACTION"
	ParticipationStatusAccepted    ParticipationStatus = "ACCEPTED"
	ParticipationStatusDeclined    ParticipationStatus = "DECLINED"
	ParticipationStatusTentative   ParticipationStatus = "TENTATIVE"
	ParticipationStatusDelegated   ParticipationStatus = "DELEGATED"
	ParticipationStatusCompleted   ParticipationStatus = "COMPLETED"
	ParticipationStatusInProcess   ParticipationStatus = "IN-PROCESS"
)

func (ps ParticipationStatus) KeyValue(s ...interface{}) (string, []string) {
	return string(ParameterParticipationStatus), []string{string(ps)}
}

type ObjectStatus string

const (
	ObjectStatusTentative   ObjectStatus = "TENTATIVE"
	ObjectStatusConfirmed   ObjectStatus = "CONFIRMED"
	ObjectStatusCancelled   ObjectStatus = "CANCELLED"
	ObjectStatusNeedsAction ObjectStatus = "NEEDS-ACTION"
	ObjectStatusCompleted   ObjectStatus = "COMPLETED"
	ObjectStatusInProcess   ObjectStatus = "IN-PROCESS"
	ObjectStatusDraft       ObjectStatus = "DRAFT"
	ObjectStatusFinal       ObjectStatus = "FINAL"
)

func (ps ObjectStatus) KeyValue(s ...interface{}) (string, []string) {
	return string(PropertyStatus), []string{string(ps)}
}

type RelationshipType string

const (
	RelationshipTypeChild   RelationshipType = "CHILD"
	RelationshipTypeParent  RelationshipType = "PARENT"
	RelationshipTypeSibling RelationshipType = "SIBLING"
)

type ParticipationRole string

const (
	ParticipationRoleChair          ParticipationRole = "CHAIR"
	ParticipationRoleReqParticipant ParticipationRole = "REQ-PARTICIPANT"
	ParticipationRoleOptParticipant ParticipationRole = "OPT-PARTICIPANT"
	ParticipationRoleNonParticipant ParticipationRole = "NON-PARTICIPANT"
)

func (pr ParticipationRole) KeyValue(s ...interface{}) (string, []string) {
	return string(ParameterRole), []string{string(pr)}
}

type Action string

const (
	ActionAudio     Action = "AUDIO"
	ActionDisplay   Action = "DISPLAY"
	ActionEmail     Action = "EMAIL"
	ActionProcedure Action = "PROCEDURE"
)

type Classification string

const (
	ClassificationPublic       Classification = "PUBLIC"
	ClassificationPrivate      Classification = "PRIVATE"
	ClassificationConfidential Classification = "CONFIDENTIAL"
)

type Method string

const (
	MethodPublish        Method = "PUBLISH"
	MethodRequest        Method = "REQUEST"
	MethodReply          Method = "REPLY"
	MethodAdd            Method = "ADD"
	MethodCancel         Method = "CANCEL"
	MethodRefresh        Method = "REFRESH"
	MethodCounter        Method = "COUNTER"
	MethodDeclinecounter Method = "DECLINECOUNTER"
)

type CalendarProperty struct {
	BaseProperty
}

type Calendar struct {
	Components         []Component
	CalendarProperties []CalendarProperty
}

func NewCalendar() *Calendar {
	return NewCalendarFor("arran4")
}

func NewCalendarFor(service string) *Calendar {
	c := &Calendar{
		Components:         []Component{},
		CalendarProperties: []CalendarProperty{},
	}
	c.SetVersion("2.0")
	c.SetProductId("-//" + service + "//Golang ICS Library")
	return c
}

func (calendar *Calendar) Serialize() string {
	b := bytes.NewBufferString("")
	// We are intentionally ignoring the return value. _ used to communicate this to lint.
	_ = calendar.SerializeTo(b)
	return b.String()
}

func (calendar *Calendar) SerializeTo(w io.Writer) error {
	_, _ = fmt.Fprint(w, "BEGIN:VCALENDAR", "\r\n")
	for _, p := range calendar.CalendarProperties {
		p.serialize(w)
	}
	for _, c := range calendar.Components {
		c.SerializeTo(w)
	}
	_, _ = fmt.Fprint(w, "END:VCALENDAR", "\r\n")
	return nil
}

func (calendar *Calendar) SetMethod(method Method, props ...PropertyParameter) {
	calendar.setProperty(PropertyMethod, string(method), props...)
}

func (calendar *Calendar) SetXPublishedTTL(s string, props ...PropertyParameter) {
	calendar.setProperty(PropertyXPublishedTTL, s, props...)
}

func (calendar *Calendar) SetVersion(s string, props ...PropertyParameter) {
	calendar.setProperty(PropertyVersion, s, props...)
}

func (calendar *Calendar) SetProductId(s string, props ...PropertyParameter) {
	calendar.setProperty(PropertyProductId, s, props...)
}

func (calendar *Calendar) SetName(s string, props ...PropertyParameter) {
	calendar.setProperty(PropertyName, s, props...)
	calendar.setProperty(PropertyXWRCalName, s, props...)
}

func (calendar *Calendar) SetColor(s string, props ...PropertyParameter) {
	calendar.setProperty(PropertyColor, s, props...)
}

func (calendar *Calendar) SetXWRCalName(s string, props ...PropertyParameter) {
	calendar.setProperty(PropertyXWRCalName, s, props...)
}

func (calendar *Calendar) SetXWRCalDesc(s string, props ...PropertyParameter) {
	calendar.setProperty(PropertyXWRCalDesc, s, props...)
}

func (calendar *Calendar) SetXWRTimezone(s string, props ...PropertyParameter) {
	calendar.setProperty(PropertyXWRTimezone, s, props...)
}

func (calendar *Calendar) SetXWRCalID(s string, props ...PropertyParameter) {
	calendar.setProperty(PropertyXWRCalID, s, props...)
}

func (calendar *Calendar) SetDescription(s string, props ...PropertyParameter) {
	calendar.setProperty(PropertyDescription, s, props...)
}

func (calendar *Calendar) SetLastModified(t time.Time, props ...PropertyParameter) {
	calendar.setProperty(PropertyLastModified, t.UTC().Format(icalTimestampFormatUtc), props...)
}

func (calendar *Calendar) SetRefreshInterval(s string, props ...PropertyParameter) {
	calendar.setProperty(PropertyRefreshInterval, s, props...)
}

func (calendar *Calendar) SetCalscale(s string, props ...PropertyParameter) {
	calendar.setProperty(PropertyCalscale, s, props...)
}

func (calendar *Calendar) SetUrl(s string, props ...PropertyParameter) {
	calendar.setProperty(PropertyUrl, s, props...)
}

func (calendar *Calendar) SetTzid(s string, props ...PropertyParameter) {
	calendar.setProperty(PropertyTzid, s, props...)
}

func (calendar *Calendar) SetTimezoneId(s string, props ...PropertyParameter) {
	calendar.setProperty(PropertyTimezoneId, s, props...)
}

func (calendar *Calendar) setProperty(property Property, value string, props ...PropertyParameter) {
	for i := range calendar.CalendarProperties {
		if calendar.CalendarProperties[i].IANAToken == string(property) {
			calendar.CalendarProperties[i].Value = value
			calendar.CalendarProperties[i].ICalParameters = map[string][]string{}
			for _, p := range props {
				k, v := p.KeyValue()
				calendar.CalendarProperties[i].ICalParameters[k] = v
			}
			return
		}
	}
	r := CalendarProperty{
		BaseProperty{
			IANAToken:      string(property),
			Value:          value,
			ICalParameters: map[string][]string{},
		},
	}
	for _, p := range props {
		k, v := p.KeyValue()
		r.ICalParameters[k] = v
	}
	calendar.CalendarProperties = append(calendar.CalendarProperties, r)
}

<<<<<<< HEAD
func NewEvent(uniqueId string) *VEvent {
	e := &VEvent{
		ComponentBase{
			Properties: []IANAProperty{
				{BaseProperty{IANAToken: ToText(string(ComponentPropertyUniqueId)), Value: uniqueId}},
			},
		},
	}
	return e
}

func (calendar *Calendar) AddEvent(id string) *VEvent {
	e := NewEvent(id)
	calendar.Components = append(calendar.Components, e)
	return e
}

func (calendar *Calendar) AddVEvent(e *VEvent) {
	calendar.Components = append(calendar.Components, e)
}

func (calendar *Calendar) Events() (r []*VEvent) {
	r = []*VEvent{}
	for i := range calendar.Components {
		switch event := calendar.Components[i].(type) {
		case *VEvent:
			r = append(r, event)
		}
	}
	return
}

type OnlineParsingOpts struct {
	client *http.Client
	req    *http.Request
}

type OnlineParsingOptsFunc func(*OnlineParsingOpts)

func defaultOnlineParsingOpts(url string) *OnlineParsingOpts {
	req, err := http.NewRequest("GET", url, nil)
	if err != nil { //shouldn't return an error because NewRequest throws an error when context equals nil or http method doesn't exist. GET exists and the context is Background
		panic(err) // so it should never panic
	}
	return &OnlineParsingOpts{
		client: &http.Client{},
		req:    req,
	}
}

func withCustomClient(client *http.Client) OnlineParsingOptsFunc {
	return func(opo *OnlineParsingOpts) {
		opo.client = client
	}
}

func withCustomRequest(request *http.Request) OnlineParsingOptsFunc {
	return func(opo *OnlineParsingOpts) {
		opo.req = request
	}
}

func ParseCalendarFromUrl(url string, opts ...OnlineParsingOptsFunc) (*Calendar, error) {
	calendar_opts := defaultOnlineParsingOpts(url)
	for _, fn := range opts {
		fn(calendar_opts)
	}
	return parseCalendarFromUrl(calendar_opts.client, calendar_opts.req)
}

func parseCalendarFromUrl(client *http.Client, request *http.Request) (*Calendar, error) {
	resp, err := client.Do(request)
	if err != nil {
		return nil, err
	}
	defer resp.Body.Close()

	return ParseCalendar(resp.Body)
}

=======
>>>>>>> c9951e39
func ParseCalendar(r io.Reader) (*Calendar, error) {
	state := "begin"
	c := &Calendar{}
	cs := NewCalendarStream(r)
	cont := true
	for ln := 0; cont; ln++ {
		l, err := cs.ReadLine()
		if err != nil {
			switch err {
			case io.EOF:
				cont = false
			default:
				return c, err
			}
		}
		if l == nil || len(*l) == 0 {
			continue
		}
		line, err := ParseProperty(*l)
		if err != nil {
			return nil, fmt.Errorf("parsing line %d: %w", ln, err)
		}
		if line == nil {
			return nil, fmt.Errorf("parsing calendar line %d", ln)
		}
		switch state {
		case "begin":
			switch line.IANAToken {
			case "BEGIN":
				switch line.Value {
				case "VCALENDAR":
					state = "properties"
				default:
					return nil, errors.New("malformed calendar; expected a vcalendar")
				}
			default:
				return nil, errors.New("malformed calendar; expected begin")
			}
		case "properties":
			switch line.IANAToken {
			case "END":
				switch line.Value {
				case "VCALENDAR":
					state = "end"
				default:
					return nil, errors.New("malformed calendar; expected end")
				}
			case "BEGIN":
				state = "components"
			default: // TODO put in all the supported types for type switching etc.
				c.CalendarProperties = append(c.CalendarProperties, CalendarProperty{*line})
			}
			if state != "components" {
				break
			}
			fallthrough
		case "components":
			switch line.IANAToken {
			case "END":
				switch line.Value {
				case "VCALENDAR":
					state = "end"
				default:
					return nil, errors.New("malformed calendar; expected end")
				}
			case "BEGIN":
				co, err := GeneralParseComponent(cs, line)
				if err != nil {
					return nil, err
				}
				if co != nil {
					c.Components = append(c.Components, co)
				}
			default:
				return nil, errors.New("malformed calendar; expected begin or end")
			}
		case "end":
			return nil, errors.New("malformed calendar; unexpected end")
		default:
			return nil, errors.New("malformed calendar; bad state")
		}
	}
	return c, nil
}

type CalendarStream struct {
	r io.Reader
	b *bufio.Reader
}

func NewCalendarStream(r io.Reader) *CalendarStream {
	return &CalendarStream{
		r: r,
		b: bufio.NewReader(r),
	}
}

func (cs *CalendarStream) ReadLine() (*ContentLine, error) {
	r := []byte{}
	c := true
	var err error
	for c {
		var b []byte
		b, err = cs.b.ReadBytes('\n')
		if len(b) == 0 {
			if err == nil {
				continue
			} else {
				c = false
			}
		} else if b[len(b)-1] == '\n' {
			o := 1
			if len(b) > 1 && b[len(b)-2] == '\r' {
				o = 2
			}
			p, err := cs.b.Peek(1)
			r = append(r, b[:len(b)-o]...)
			if err == io.EOF {
				c = false
			}
			if len(p) == 0 {
				c = false
			} else if p[0] == ' ' || p[0] == '\t' {
				_, _ = cs.b.Discard(1) // nolint:errcheck
			} else {
				c = false
			}
		} else {
			r = append(r, b...)
		}
		switch err {
		case nil:
			if len(r) == 0 {
				c = true
			}
		case io.EOF:
			c = false
		default:
			return nil, err
		}
	}
	if len(r) == 0 && err != nil {
		return nil, err
	}
	cl := ContentLine(r)
	return &cl, err
}<|MERGE_RESOLUTION|>--- conflicted
+++ resolved
@@ -413,7 +413,6 @@
 	calendar.CalendarProperties = append(calendar.CalendarProperties, r)
 }
 
-<<<<<<< HEAD
 func NewEvent(uniqueId string) *VEvent {
 	e := &VEvent{
 		ComponentBase{
@@ -494,8 +493,6 @@
 	return ParseCalendar(resp.Body)
 }
 
-=======
->>>>>>> c9951e39
 func ParseCalendar(r io.Reader) (*Calendar, error) {
 	state := "begin"
 	c := &Calendar{}
