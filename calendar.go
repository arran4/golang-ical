--- conflicted
+++ resolved
@@ -310,11 +310,7 @@
 	for _, p := range cal.CalendarProperties {
 		p.serialize(w)
 	}
-<<<<<<< HEAD
-	for _, c := range calendar.Components {
-=======
 	for _, c := range cal.Components {
->>>>>>> 937429d6
 		c.SerializeTo(w)
 	}
 	_, _ = fmt.Fprint(w, "END:VCALENDAR", "\r\n")
