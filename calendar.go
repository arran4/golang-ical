--- conflicted
+++ resolved
@@ -26,36 +26,6 @@
 type ComponentProperty Property
 
 const (
-<<<<<<< HEAD
-	ComponentPropertyUniqueId     = ComponentProperty(PropertyUid) // TEXT
-	ComponentPropertyDtstamp      = ComponentProperty(PropertyDtstamp)
-	ComponentPropertyOrganizer    = ComponentProperty(PropertyOrganizer)
-	ComponentPropertyAttendee     = ComponentProperty(PropertyAttendee)
-	ComponentPropertyAttach       = ComponentProperty(PropertyAttach)
-	ComponentPropertyDescription  = ComponentProperty(PropertyDescription) // TEXT
-	ComponentPropertyCategories   = ComponentProperty(PropertyCategories)  // TEXT
-	ComponentPropertyClass        = ComponentProperty(PropertyClass)       // TEXT
-	ComponentPropertyColor        = ComponentProperty(PropertyColor)       // TEXT
-	ComponentPropertyCreated      = ComponentProperty(PropertyCreated)
-	ComponentPropertySummary      = ComponentProperty(PropertySummary) // TEXT
-	ComponentPropertyDtStart      = ComponentProperty(PropertyDtstart)
-	ComponentPropertyDtEnd        = ComponentProperty(PropertyDtend)
-	ComponentPropertyLocation     = ComponentProperty(PropertyLocation) // TEXT
-	ComponentPropertyStatus       = ComponentProperty(PropertyStatus)   // TEXT
-	ComponentPropertyFreebusy     = ComponentProperty(PropertyFreebusy)
-	ComponentPropertyLastModified = ComponentProperty(PropertyLastModified)
-	ComponentPropertyUrl          = ComponentProperty(PropertyUrl)
-	ComponentPropertyGeo          = ComponentProperty(PropertyGeo)
-	ComponentPropertyTransp       = ComponentProperty(PropertyTransp)
-	ComponentPropertySequence     = ComponentProperty(PropertySequence)
-	ComponentPropertyExdate       = ComponentProperty(PropertyExdate)
-	ComponentPropertyExrule       = ComponentProperty(PropertyExrule)
-	ComponentPropertyRdate        = ComponentProperty(PropertyRdate)
-	ComponentPropertyRrule        = ComponentProperty(PropertyRrule)
-	ComponentPropertyAction       = ComponentProperty(PropertyAction)
-	ComponentPropertyTrigger      = ComponentProperty(PropertyTrigger)
-	ComponentPropertyPriority     = ComponentProperty(PropertyPriority)
-=======
 	ComponentPropertyUniqueId        = ComponentProperty(PropertyUid) // TEXT
 	ComponentPropertyDtstamp         = ComponentProperty(PropertyDtstamp)
 	ComponentPropertyOrganizer       = ComponentProperty(PropertyOrganizer)
@@ -90,7 +60,6 @@
 	ComponentPropertyPercentComplete = ComponentProperty(PropertyPercentComplete)
 	ComponentPropertyTzid            = ComponentProperty(PropertyTzid)
 	ComponentPropertyComment         = ComponentProperty(PropertyComment)
->>>>>>> 4b2d6a18
 )
 
 type Property string
@@ -442,62 +411,6 @@
 	calendar.CalendarProperties = append(calendar.CalendarProperties, r)
 }
 
-<<<<<<< HEAD
-func NewEvent(uniqueId string) *VEvent {
-	e := &VEvent{
-		ComponentBase{
-			Properties: []IANAProperty{
-				{
-					BaseProperty{
-						IANAToken: ToText(string(ComponentPropertyUniqueId)),
-						Value:     uniqueId,
-					},
-				},
-			},
-		},
-	}
-	return e
-}
-
-func (calendar *Calendar) AddEvent(id string) *VEvent {
-	e := NewEvent(id)
-	calendar.Components = append(calendar.Components, e)
-	return e
-}
-
-func (calendar *Calendar) AddVEvent(e *VEvent) {
-	calendar.Components = append(calendar.Components, e)
-}
-
-func (calendar *Calendar) RemoveEvent(id string) {
-	for i := range calendar.Components {
-		switch event := calendar.Components[i].(type) {
-		case *VEvent:
-			if event.Id() == id {
-				if len(calendar.Components) > i+1 {
-					calendar.Components = append(calendar.Components[:i], calendar.Components[i+1:]...)
-				} else {
-					calendar.Components = calendar.Components[:i]
-				}
-				return
-			}
-		}
-	}
-}
-
-func (calendar *Calendar) Events() (r []*VEvent) {
-	r = []*VEvent{}
-	for i := range calendar.Components {
-		switch event := calendar.Components[i].(type) {
-		case *VEvent:
-			r = append(r, event)
-		}
-	}
-	return
-}
-
-=======
->>>>>>> 4b2d6a18
 func ParseCalendar(r io.Reader) (*Calendar, error) {
 	state := "begin"
 	c := &Calendar{}
