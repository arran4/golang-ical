package ics

import (
	"bufio"
	"bytes"
	"errors"
	"fmt"
	"io"
	"time"
)

type ComponentType string

const (
	ComponentVCalendar ComponentType = "VCALENDAR"
	ComponentVEvent    ComponentType = "VEVENT"
	ComponentVTodo     ComponentType = "VTODO"
	ComponentVJournal  ComponentType = "VJOURNAL"
	ComponentVFreeBusy ComponentType = "VFREEBUSY"
	ComponentVTimezone ComponentType = "VTIMEZONE"
	ComponentVAlarm    ComponentType = "VALARM"
	ComponentStandard  ComponentType = "STANDARD"
	ComponentDaylight  ComponentType = "DAYLIGHT"
)

type ComponentProperty Property

const (
	ComponentPropertyUniqueId     = ComponentProperty(PropertyUid) // TEXT
	ComponentPropertyDtstamp      = ComponentProperty(PropertyDtstamp)
	ComponentPropertyOrganizer    = ComponentProperty(PropertyOrganizer)
	ComponentPropertyAttendee     = ComponentProperty(PropertyAttendee)
	ComponentPropertyAttach       = ComponentProperty(PropertyAttach)
	ComponentPropertyDescription  = ComponentProperty(PropertyDescription) // TEXT
	ComponentPropertyCategories   = ComponentProperty(PropertyCategories)  // TEXT
	ComponentPropertyClass        = ComponentProperty(PropertyClass)       // TEXT
	ComponentPropertyColor        = ComponentProperty(PropertyColor)       // TEXT
	ComponentPropertyCreated      = ComponentProperty(PropertyCreated)
	ComponentPropertySummary      = ComponentProperty(PropertySummary) // TEXT
	ComponentPropertyDtStart      = ComponentProperty(PropertyDtstart)
	ComponentPropertyDtEnd        = ComponentProperty(PropertyDtend)
	ComponentPropertyLocation     = ComponentProperty(PropertyLocation) // TEXT
	ComponentPropertyStatus       = ComponentProperty(PropertyStatus)   // TEXT
	ComponentPropertyFreebusy     = ComponentProperty(PropertyFreebusy)
	ComponentPropertyLastModified = ComponentProperty(PropertyLastModified)
	ComponentPropertyUrl          = ComponentProperty(PropertyUrl)
	ComponentPropertyGeo          = ComponentProperty(PropertyGeo)
	ComponentPropertyTransp       = ComponentProperty(PropertyTransp)
	ComponentPropertySequence     = ComponentProperty(PropertySequence)
	ComponentPropertyExdate       = ComponentProperty(PropertyExdate)
	ComponentPropertyExrule       = ComponentProperty(PropertyExrule)
	ComponentPropertyRdate        = ComponentProperty(PropertyRdate)
	ComponentPropertyRrule        = ComponentProperty(PropertyRrule)
	ComponentPropertyAction       = ComponentProperty(PropertyAction)
	ComponentPropertyTrigger      = ComponentProperty(PropertyTrigger)
)

type Property string

const (
	PropertyCalscale        Property = "CALSCALE" // TEXT
	PropertyMethod          Property = "METHOD"   // TEXT
	PropertyProductId       Property = "PRODID"   // TEXT
	PropertyVersion         Property = "VERSION"  // TEXT
	PropertyXPublishedTTL   Property = "X-PUBLISHED-TTL"
	PropertyRefreshInterval Property = "REFRESH-INTERVAL;VALUE=DURATION"
	PropertyAttach          Property = "ATTACH"
	PropertyCategories      Property = "CATEGORIES"  // TEXT
	PropertyClass           Property = "CLASS"       // TEXT
	PropertyColor           Property = "COLOR"       // TEXT
	PropertyComment         Property = "COMMENT"     // TEXT
	PropertyDescription     Property = "DESCRIPTION" // TEXT
	PropertyXWRCalDesc      Property = "X-WR-CALDESC"
	PropertyGeo             Property = "GEO"
	PropertyLocation        Property = "LOCATION" // TEXT
	PropertyPercentComplete Property = "PERCENT-COMPLETE"
	PropertyPriority        Property = "PRIORITY"
	PropertyResources       Property = "RESOURCES" // TEXT
	PropertyStatus          Property = "STATUS"    // TEXT
	PropertySummary         Property = "SUMMARY"   // TEXT
	PropertyCompleted       Property = "COMPLETED"
	PropertyDtend           Property = "DTEND"
	PropertyDue             Property = "DUE"
	PropertyDtstart         Property = "DTSTART"
	PropertyDuration        Property = "DURATION"
	PropertyFreebusy        Property = "FREEBUSY"
	PropertyTransp          Property = "TRANSP" // TEXT
	PropertyTzid            Property = "TZID"   // TEXT
	PropertyTzname          Property = "TZNAME" // TEXT
	PropertyTzoffsetfrom    Property = "TZOFFSETFROM"
	PropertyTzoffsetto      Property = "TZOFFSETTO"
	PropertyTzurl           Property = "TZURL"
	PropertyAttendee        Property = "ATTENDEE"
	PropertyContact         Property = "CONTACT" // TEXT
	PropertyOrganizer       Property = "ORGANIZER"
	PropertyRecurrenceId    Property = "RECURRENCE-ID"
	PropertyRelatedTo       Property = "RELATED-TO" // TEXT
	PropertyUrl             Property = "URL"
	PropertyUid             Property = "UID" // TEXT
	PropertyExdate          Property = "EXDATE"
	PropertyExrule          Property = "EXRULE"
	PropertyRdate           Property = "RDATE"
	PropertyRrule           Property = "RRULE"
	PropertyAction          Property = "ACTION" // TEXT
	PropertyRepeat          Property = "REPEAT"
	PropertyTrigger         Property = "TRIGGER"
	PropertyCreated         Property = "CREATED"
	PropertyDtstamp         Property = "DTSTAMP"
	PropertyLastModified    Property = "LAST-MODIFIED"
	PropertyRequestStatus   Property = "REQUEST-STATUS" // TEXT
	PropertyName            Property = "NAME"
	PropertyXWRCalName      Property = "X-WR-CALNAME"
	PropertyXWRTimezone     Property = "X-WR-TIMEZONE"
	PropertySequence        Property = "SEQUENCE"
	PropertyXWRCalID        Property = "X-WR-RELCALID"
)

type Parameter string

const (
	ParameterAltrep              Parameter = "ALTREP"
	ParameterCn                  Parameter = "CN"
	ParameterCutype              Parameter = "CUTYPE"
	ParameterDelegatedFrom       Parameter = "DELEGATED-FROM"
	ParameterDelegatedTo         Parameter = "DELEGATED-TO"
	ParameterDir                 Parameter = "DIR"
	ParameterEncoding            Parameter = "ENCODING"
	ParameterFmttype             Parameter = "FMTTYPE"
	ParameterFbtype              Parameter = "FBTYPE"
	ParameterLanguage            Parameter = "LANGUAGE"
	ParameterMember              Parameter = "MEMBER"
	ParameterParticipationStatus Parameter = "PARTSTAT"
	ParameterRange               Parameter = "RANGE"
	ParameterRelated             Parameter = "RELATED"
	ParameterReltype             Parameter = "RELTYPE"
	ParameterRole                Parameter = "ROLE"
	ParameterRsvp                Parameter = "RSVP"
	ParameterSentBy              Parameter = "SENT-BY"
	ParameterTzid                Parameter = "TZID"
	ParameterValue               Parameter = "VALUE"
)

type ValueDataType string

const (
	ValueDataTypeBinary     ValueDataType = "BINARY"
	ValueDataTypeBoolean    ValueDataType = "BOOLEAN"
	ValueDataTypeCalAddress ValueDataType = "CAL-ADDRESS"
	ValueDataTypeDate       ValueDataType = "DATE"
	ValueDataTypeDateTime   ValueDataType = "DATE-TIME"
	ValueDataTypeDuration   ValueDataType = "DURATION"
	ValueDataTypeFloat      ValueDataType = "FLOAT"
	ValueDataTypeInteger    ValueDataType = "INTEGER"
	ValueDataTypePeriod     ValueDataType = "PERIOD"
	ValueDataTypeRecur      ValueDataType = "RECUR"
	ValueDataTypeText       ValueDataType = "TEXT"
	ValueDataTypeTime       ValueDataType = "TIME"
	ValueDataTypeUri        ValueDataType = "URI"
	ValueDataTypeUtcOffset  ValueDataType = "UTC-OFFSET"
)

type CalendarUserType string

const (
	CalendarUserTypeIndividual CalendarUserType = "INDIVIDUAL"
	CalendarUserTypeGroup      CalendarUserType = "GROUP"
	CalendarUserTypeResource   CalendarUserType = "RESOURCE"
	CalendarUserTypeRoom       CalendarUserType = "ROOM"
	CalendarUserTypeUnknown    CalendarUserType = "UNKNOWN"
)

func (cut CalendarUserType) KeyValue(s ...interface{}) (string, []string) {
	return string(ParameterCutype), []string{string(cut)}
}

type FreeBusyTimeType string

const (
	FreeBusyTimeTypeFree            FreeBusyTimeType = "FREE"
	FreeBusyTimeTypeBusy            FreeBusyTimeType = "BUSY"
	FreeBusyTimeTypeBusyUnavailable FreeBusyTimeType = "BUSY-UNAVAILABLE"
	FreeBusyTimeTypeBusyTentative   FreeBusyTimeType = "BUSY-TENTATIVE"
)

type ParticipationStatus string

const (
	ParticipationStatusNeedsAction ParticipationStatus = "NEEDS-ACTION"
	ParticipationStatusAccepted    ParticipationStatus = "ACCEPTED"
	ParticipationStatusDeclined    ParticipationStatus = "DECLINED"
	ParticipationStatusTentative   ParticipationStatus = "TENTATIVE"
	ParticipationStatusDelegated   ParticipationStatus = "DELEGATED"
	ParticipationStatusCompleted   ParticipationStatus = "COMPLETED"
	ParticipationStatusInProcess   ParticipationStatus = "IN-PROCESS"
)

func (ps ParticipationStatus) KeyValue(s ...interface{}) (string, []string) {
	return string(ParameterParticipationStatus), []string{string(ps)}
}

type ObjectStatus string

const (
	ObjectStatusTentative   ObjectStatus = "TENTATIVE"
	ObjectStatusConfirmed   ObjectStatus = "CONFIRMED"
	ObjectStatusCancelled   ObjectStatus = "CANCELLED"
	ObjectStatusNeedsAction ObjectStatus = "NEEDS-ACTION"
	ObjectStatusCompleted   ObjectStatus = "COMPLETED"
	ObjectStatusInProcess   ObjectStatus = "IN-PROCESS"
	ObjectStatusDraft       ObjectStatus = "DRAFT"
	ObjectStatusFinal       ObjectStatus = "FINAL"
)

func (ps ObjectStatus) KeyValue(s ...interface{}) (string, []string) {
	return string(PropertyStatus), []string{ToText(string(ps))}
}

type RelationshipType string

const (
	RelationshipTypeChild   RelationshipType = "CHILD"
	RelationshipTypeParent  RelationshipType = "PARENT"
	RelationshipTypeSibling RelationshipType = "SIBLING"
)

type ParticipationRole string

const (
	ParticipationRoleChair          ParticipationRole = "CHAIR"
	ParticipationRoleReqParticipant ParticipationRole = "REQ-PARTICIPANT"
	ParticipationRoleOptParticipant ParticipationRole = "OPT-PARTICIPANT"
	ParticipationRoleNonParticipant ParticipationRole = "NON-PARTICIPANT"
)

func (pr ParticipationRole) KeyValue(s ...interface{}) (string, []string) {
	return string(ParameterRole), []string{string(pr)}
}

type Action string

const (
	ActionAudio     Action = "AUDIO"
	ActionDisplay   Action = "DISPLAY"
	ActionEmail     Action = "EMAIL"
	ActionProcedure Action = "PROCEDURE"
)

type Classification string

const (
	ClassificationPublic       Classification = "PUBLIC"
	ClassificationPrivate      Classification = "PRIVATE"
	ClassificationConfidential Classification = "CONFIDENTIAL"
)

type Method string

const (
	MethodPublish        Method = "PUBLISH"
	MethodRequest        Method = "REQUEST"
	MethodReply          Method = "REPLY"
	MethodAdd            Method = "ADD"
	MethodCancel         Method = "CANCEL"
	MethodRefresh        Method = "REFRESH"
	MethodCounter        Method = "COUNTER"
	MethodDeclinecounter Method = "DECLINECOUNTER"
)

type CalendarProperty struct {
	BaseProperty
}

type Calendar struct {
	Components         []Component
	CalendarProperties []CalendarProperty
}

func NewCalendar() *Calendar {
	return NewCalendarFor("arran4")
}

func NewCalendarFor(service string) *Calendar {
	c := &Calendar{
		Components:         []Component{},
		CalendarProperties: []CalendarProperty{},
	}
	c.SetVersion("2.0")
	c.SetProductId("-//" + service + "//Golang ICS Library")
	return c
}

func (calendar *Calendar) Serialize() string {
	b := bytes.NewBufferString("")
	// We are intentionally ignoring the return value. _ used to communicate this to lint.
	_ = calendar.SerializeTo(b)
	return b.String()
}

func (calendar *Calendar) SerializeTo(w io.Writer) error {
	fmt.Fprint(w, "BEGIN:VCALENDAR", "\r\n")
	for _, p := range calendar.CalendarProperties {
		p.serialize(w)
	}
	for _, c := range calendar.Components {
		c.serialize(w)
	}
	fmt.Fprint(w, "END:VCALENDAR", "\r\n")
	return nil
}

func (calendar *Calendar) SetMethod(method Method, props ...PropertyParameter) {
	calendar.setProperty(PropertyMethod, ToText(string(method)), props...)
}

func (calendar *Calendar) SetXPublishedTTL(s string, props ...PropertyParameter) {
	calendar.setProperty(PropertyXPublishedTTL, string(s), props...)
}

func (calendar *Calendar) SetVersion(s string, props ...PropertyParameter) {
	calendar.setProperty(PropertyVersion, ToText(s), props...)
}

func (calendar *Calendar) SetProductId(s string, props ...PropertyParameter) {
	calendar.setProperty(PropertyProductId, ToText(s), props...)
}

func (calendar *Calendar) SetName(s string, props ...PropertyParameter) {
	calendar.setProperty(PropertyName, string(s), props...)
}

func (calendar *Calendar) SetColor(s string, props ...PropertyParameter) {
	calendar.setProperty(PropertyColor, string(s), props...)
}

func (calendar *Calendar) SetXWRCalName(s string, props ...PropertyParameter) {
	calendar.setProperty(PropertyXWRCalName, string(s), props...)
}

func (calendar *Calendar) SetXWRCalDesc(s string, props ...PropertyParameter) {
	calendar.setProperty(PropertyXWRCalDesc, string(s), props...)
}

func (calendar *Calendar) SetXWRTimezone(s string, props ...PropertyParameter) {
	calendar.setProperty(PropertyXWRTimezone, string(s), props...)
}

func (calendar *Calendar) SetXWRCalID(s string, props ...PropertyParameter) {
	calendar.setProperty(PropertyXWRCalID, string(s), props...)
}

func (calendar *Calendar) SetDescription(s string, props ...PropertyParameter) {
	calendar.setProperty(PropertyDescription, ToText(s), props...)
}

func (calendar *Calendar) SetLastModified(t time.Time, props ...PropertyParameter) {
	calendar.setProperty(PropertyLastModified, t.UTC().Format(icalTimeFormat), props...)
}

func (calendar *Calendar) SetRefreshInterval(s string, props ...PropertyParameter) {
	calendar.setProperty(PropertyRefreshInterval, string(s), props...)
}

func (calendar *Calendar) SetCalscale(s string, props ...PropertyParameter) {
	calendar.setProperty(PropertyCalscale, string(s), props...)
}

func (calendar *Calendar) SetTzid(s string, props ...PropertyParameter) {
	calendar.setProperty(PropertyTzid, string(s), props...)
}

func (calendar *Calendar) setProperty(property Property, value string, props ...PropertyParameter) {
	for i := range calendar.CalendarProperties {
		if calendar.CalendarProperties[i].IANAToken == string(property) {
			calendar.CalendarProperties[i].Value = value
			calendar.CalendarProperties[i].ICalParameters = map[string][]string{}
			for _, p := range props {
				k, v := p.KeyValue()
				calendar.CalendarProperties[i].ICalParameters[k] = v
			}
			return
		}
	}
	r := CalendarProperty{
		BaseProperty{
			IANAToken:      string(property),
			Value:          value,
			ICalParameters: map[string][]string{},
		},
	}
	for _, p := range props {
		k, v := p.KeyValue()
		r.ICalParameters[k] = v
	}
	calendar.CalendarProperties = append(calendar.CalendarProperties, r)
}

func NewEvent(uniqueId string) *VEvent {
	e := &VEvent{
		ComponentBase{
			Properties: []IANAProperty{
				{BaseProperty{IANAToken: ToText(string(ComponentPropertyUniqueId)), Value: uniqueId}},
			},
		},
	}
	return e
}

func (calendar *Calendar) AddEvent(id string) *VEvent {
	e := NewEvent(id)
	calendar.Components = append(calendar.Components, e)
	return e
}

func (calendar *Calendar) AddVEvent(e *VEvent) {
	calendar.Components = append(calendar.Components, e)
}

func (calendar *Calendar) Events() (r []*VEvent) {
	r = []*VEvent{}
	for i := range calendar.Components {
		switch event := calendar.Components[i].(type) {
		case *VEvent:
			r = append(r, event)
		}
	}
	return
}

func ParseCalendar(r io.Reader) (*Calendar, error) {
	state := "begin"
	c := &Calendar{}
	cs := NewCalendarStream(r)
	cont := true
	for ln := 0; cont; ln++ {
		l, err := cs.ReadLine()
		if err != nil {
			switch err {
			case io.EOF:
				cont = false
			default:
				return c, err
			}
		}
		if l == nil || len(*l) == 0 {
			continue
		}
		line, err := ParseProperty(*l)
		if err != nil {
			return nil, fmt.Errorf("parsing line %d: %w", ln, err)
		}
		if line == nil {
<<<<<<< HEAD
			return nil, errors.New("Error parsing calendar line")
=======
			return nil, fmt.Errorf("parsing line %d", ln)
>>>>>>> c7f0ed8f
		}
		switch state {
		case "begin":
			switch line.IANAToken {
			case "BEGIN":
				switch line.Value {
				case "VCALENDAR":
					state = "properties"
				default:
					return nil, errors.New("malformed calendar; expected a vcalendar")
				}
			default:
				return nil, errors.New("malformed calendar; expected begin")
			}
		case "properties":
			switch line.IANAToken {
			case "END":
				switch line.Value {
				case "VCALENDAR":
					state = "end"
				default:
					return nil, errors.New("malformed calendar; expected end")
				}
			case "BEGIN":
				state = "components"
			default: // TODO put in all the supported types for type switching etc.
				c.CalendarProperties = append(c.CalendarProperties, CalendarProperty{*line})
			}
			if state != "components" {
				break
			}
			fallthrough
		case "components":
			switch line.IANAToken {
			case "END":
				switch line.Value {
				case "VCALENDAR":
					state = "end"
				default:
					return nil, errors.New("malformed calendar; expected end")
				}
			case "BEGIN":
				co, err := GeneralParseComponent(cs, line)
				if err != nil {
					return nil, err
				}
				if co != nil {
					c.Components = append(c.Components, co)
				}
			default:
				return nil, errors.New("malformed calendar; expected begin or end")
			}
		case "end":
			return nil, errors.New("malformed calendar; unexpected end")
		default:
			return nil, errors.New("malformed calendar; bad state")
		}
	}
	return c, nil
}

type CalendarStream struct {
	r io.Reader
	b *bufio.Reader
}

func NewCalendarStream(r io.Reader) *CalendarStream {
	return &CalendarStream{
		r: r,
		b: bufio.NewReader(r),
	}
}

func (cs *CalendarStream) ReadLine() (*ContentLine, error) {
	r := []byte{}
	c := true
	var err error
	for c {
		var b []byte
		b, err = cs.b.ReadBytes('\n')
		if len(b) == 0 {
			if err == nil {
				continue
			} else {
				c = false
			}
		} else if b[len(b)-1] == '\n' {
			o := 1
			if len(b) > 1 && b[len(b)-2] == '\r' {
				o = 2
			}
			p, err := cs.b.Peek(1)
			r = append(r, b[:len(b)-o]...)
			if err == io.EOF {
				c = false
			}
			if len(p) == 0 {
				c = false
			} else if p[0] == ' ' || p[0] == '\t' {
				cs.b.Discard(1) // nolint:errcheck
			} else {
				c = false
			}
		} else {
			r = append(r, b...)
		}
		switch err {
		case nil:
			if len(r) == 0 {
				c = true
			}
		case io.EOF:
			c = false
		default:
			return nil, err
		}
	}
	if len(r) == 0 && err != nil {
		return nil, err
	}
	cl := ContentLine(r)
	return &cl, err
}<|MERGE_RESOLUTION|>--- conflicted
+++ resolved
@@ -449,11 +449,7 @@
 			return nil, fmt.Errorf("parsing line %d: %w", ln, err)
 		}
 		if line == nil {
-<<<<<<< HEAD
-			return nil, errors.New("Error parsing calendar line")
-=======
-			return nil, fmt.Errorf("parsing line %d", ln)
->>>>>>> c7f0ed8f
+			return nil, fmt.Errorf("parsing calendar line %d", ln)
 		}
 		switch state {
 		case "begin":
