--- conflicted
+++ resolved
@@ -30,16 +30,10 @@
 	ComponentPropertyDtstamp      ComponentProperty = "DTSTAMP"
 	ComponentPropertyOrganizer    ComponentProperty = "ORGANIZER"
 	ComponentPropertyAttendee     ComponentProperty = "ATTENDEE"
-<<<<<<< HEAD
+	ComponentPropertyAttach       ComponentProperty = "ATTACH"
 	ComponentPropertyDescription  ComponentProperty = "DESCRIPTION" // TEXT
 	ComponentPropertyCategories   ComponentProperty = "CATEGORIES"  // TEXT
 	ComponentPropertyClass        ComponentProperty = "CLASS"       // TEXT
-=======
-	ComponentPropertyAttach       ComponentProperty = "ATTACH"
-	ComponentPropertyDescription  ComponentProperty = "DESCRIPTION"
-	ComponentPropertyCategories   ComponentProperty = "CATEGORIES"
-	ComponentPropertyClass        ComponentProperty = "CLASS"
->>>>>>> 5f2db158
 	ComponentPropertyCreated      ComponentProperty = "CREATED"
 	ComponentPropertySummary      ComponentProperty = "SUMMARY" // TEXT
 	ComponentPropertyDtStart      ComponentProperty = "DTSTART"
