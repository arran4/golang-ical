--- conflicted
+++ resolved
@@ -531,7 +531,6 @@
 	ComponentBase
 }
 
-<<<<<<< HEAD
 func (event *VEvent) SerializeTo(w io.Writer, serialConfig *SerializationConfiguration) error {
 	return event.ComponentBase.serializeThis(w, ComponentVEvent, serialConfig)
 }
@@ -545,16 +544,6 @@
 	b := &bytes.Buffer{}
 	err := event.ComponentBase.serializeThis(b, ComponentVEvent, serialConfig)
 	return b.String(), err
-=======
-func (event *VEvent) SerializeTo(w io.Writer) {
-	event.ComponentBase.serializeThis(w, "VEVENT")
-}
-
-func (event *VEvent) Serialize() string {
-	b := &bytes.Buffer{}
-	event.ComponentBase.serializeThis(b, "VEVENT")
-	return b.String()
->>>>>>> 2467de02
 }
 
 func NewEvent(uniqueId string) *VEvent {
@@ -572,6 +561,15 @@
 	event.SetProperty(ComponentPropertyLastModified, t.UTC().Format(icalTimestampFormatUtc), props...)
 }
 
+func (event *VEvent) SetEndAt(t time.Time, params ...PropertyParameter) {
+	event.SetProperty(ComponentPropertyDtEnd, t.UTC().Format(icalTimestampFormatUtc), params...)
+}
+
+func (event *VEvent) SetLastModifiedAt(t time.Time, params ...PropertyParameter) {
+	event.SetProperty(ComponentPropertyLastModified, t.UTC().Format(icalTimestampFormatUtc), params...)
+}
+
+// TODO use generics
 func (event *VEvent) SetGeo(lat interface{}, lng interface{}, params ...PropertyParameter) {
 	event.setGeo(lat, lng, params...)
 }
@@ -580,23 +578,6 @@
 	event.setPriority(p, params...)
 }
 
-<<<<<<< HEAD
-func (event *VEvent) SetEndAt(t time.Time, params ...PropertyParameter) {
-	event.SetProperty(ComponentPropertyDtEnd, t.UTC().Format(icalTimestampFormatUtc), params...)
-}
-
-func (event *VEvent) SetLastModifiedAt(t time.Time, params ...PropertyParameter) {
-	event.SetProperty(ComponentPropertyLastModified, t.UTC().Format(icalTimestampFormatUtc), params...)
-}
-
-func (event *VEvent) SetGeo(lat interface{}, lng interface{}, params ...PropertyParameter) {
-	event.setGeo(lat, lng, params...)
-}
-
-func (event *VEvent) SetPriority(p int, params ...PropertyParameter) {
-	event.setPriority(p, params...)
-}
-
 func (event *VEvent) SetResources(r string, params ...PropertyParameter) {
 	event.setResources(r, params...)
 }
@@ -609,20 +590,6 @@
 	event.addVAlarm(a)
 }
 
-=======
-func (event *VEvent) SetResources(r string, params ...PropertyParameter) {
-	event.setResources(r, params...)
-}
-
-func (event *VEvent) AddAlarm() *VAlarm {
-	return event.addAlarm()
-}
-
-func (event *VEvent) AddVAlarm(a *VAlarm) {
-	event.addVAlarm(a)
-}
-
->>>>>>> 2467de02
 func (event *VEvent) Alarms() []*VAlarm {
 	return event.alarms()
 }
