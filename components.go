--- conflicted
+++ resolved
@@ -43,15 +43,9 @@
 	return cb.Components
 }
 
-<<<<<<< HEAD
-func (base ComponentBase) serializeThis(writer io.Writer, componentType string) {
-	fmt.Fprint(writer, "BEGIN:"+componentType, "\r\n")
-	for _, p := range base.Properties {
-=======
 func (cb ComponentBase) serializeThis(writer io.Writer, componentType string) {
 	_, _ = fmt.Fprint(writer, "BEGIN:"+componentType, "\r\n")
 	for _, p := range cb.Properties {
->>>>>>> c9951e39
 		p.serialize(writer)
 	}
 	for _, c := range cb.Components {
@@ -148,78 +142,82 @@
 	cb.SetProperty(ComponentPropertyDtStart, t.UTC().Format(icalTimestampFormatUtc), props...)
 }
 
-<<<<<<< HEAD
-func (event *VEvent) SetAllDayStartAt(t time.Time, props ...PropertyParameter) {
-	event.SetProperty(
+func (cb *ComponentBase) SetAllDayStartAt(t time.Time, props ...PropertyParameter) {
+	cb.SetProperty(
 		ComponentPropertyDtStart,
 		t.Format(icalDateFormatLocal),
 		append(props, WithValue(string(ValueDataTypeDate)))...,
 	)
 }
 
-func (event *VEvent) SetEndAt(t time.Time, props ...PropertyParameter) {
-	event.SetProperty(ComponentPropertyDtEnd, t.UTC().Format(icalTimestampFormatUtc), props...)
-}
-
-func (event *VEvent) SetAllDayEndAt(t time.Time, props ...PropertyParameter) {
-	event.SetProperty(
+func (cb *ComponentBase) SetEndAt(t time.Time, props ...PropertyParameter) {
+	cb.SetProperty(ComponentPropertyDtEnd, t.UTC().Format(icalTimestampFormatUtc), props...)
+}
+
+func (cb *ComponentBase) SetAllDayEndAt(t time.Time, props ...PropertyParameter) {
+	cb.SetProperty(
 		ComponentPropertyDtEnd,
 		t.Format(icalDateFormatLocal),
 		append(props, WithValue(string(ValueDataTypeDate)))...,
 	)
 }
 
+// SetDuration updates the duration of an event.
+// This function will set either the end or start time of an event depending what is already given.
+// The duration defines the length of a event relative to start or end time.
+//
+// Notice: It will not set the DURATION key of the ics - only DTSTART and DTEND will be affected.
+func (cb *ComponentBase) SetDuration(d time.Duration) error {
+	startProp := cb.GetProperty(ComponentPropertyDtStart)
+	if startProp != nil {
+		t, err := cb.GetStartAt()
+		if err == nil {
+			v, _ := startProp.parameterValue(ParameterValue)
+			if v == string(ValueDataTypeDate) {
+				cb.SetAllDayEndAt(t.Add(d))
+			} else {
+				cb.SetEndAt(t.Add(d))
+			}
+			return nil
+		}
+	}
+	endProp := cb.GetProperty(ComponentPropertyDtEnd)
+	if endProp != nil {
+		t, err := cb.GetEndAt()
+		if err == nil {
+			v, _ := endProp.parameterValue(ParameterValue)
+			if v == string(ValueDataTypeDate) {
+				cb.SetAllDayStartAt(t.Add(-d))
+			} else {
+				cb.SetStartAt(t.Add(-d))
+			}
+			return nil
+		}
+	}
+	return errors.New("start or end not yet defined")
+}
 // SetDuration updates the duration of an event.
 // This function will set either the end or start time of an event depending what is already given.
 // The duration defines the length of a event relative to start or end time.
 //
 // Notice: It will not set the DURATION key of the ics - only DTSTART and DTEND will be affected.
 func (event *VEvent) SetDuration(d time.Duration) error {
-	startProp := event.GetProperty(ComponentPropertyDtStart)
-	if startProp != nil {
-		t, err := event.GetStartAt()
+	t, err := event.GetStartAt()
+	if err == nil {
+		event.SetEndAt(t.Add(d))
+		return nil
+	} else {
+		t, err = event.GetEndAt()
 		if err == nil {
-			v, _ := startProp.parameterValue(ParameterValue)
-			if v == string(ValueDataTypeDate) {
-				event.SetAllDayEndAt(t.Add(d))
-			} else {
-				event.SetEndAt(t.Add(d))
-			}
+			event.SetStartAt(t.Add(-d))
 			return nil
 		}
 	}
-	endProp := event.GetProperty(ComponentPropertyDtEnd)
-	if endProp != nil {
-		t, err := event.GetEndAt()
-		if err == nil {
-			v, _ := endProp.parameterValue(ParameterValue)
-			if v == string(ValueDataTypeDate) {
-				event.SetAllDayStartAt(t.Add(-d))
-			} else {
-				event.SetStartAt(t.Add(-d))
-			}
-			return nil
-		}
-	}
 	return errors.New("start or end not yet defined")
-}
-
-func (event *VEvent) getTimeProp(componentProperty ComponentProperty, expectAllDay bool) (time.Time, error) {
-	timeProp := event.GetProperty(componentProperty)
-=======
-func (cb *ComponentBase) SetAllDayStartAt(t time.Time, props ...PropertyParameter) {
-	props = append(props, WithValue(string(ValueDataTypeDate)))
-	cb.SetProperty(ComponentPropertyDtStart, t.Format(icalDateFormatLocal), props...)
-}
-
-func (cb *ComponentBase) SetAllDayEndAt(t time.Time, props ...PropertyParameter) {
-	props = append(props, WithValue(string(ValueDataTypeDate)))
-	cb.SetProperty(ComponentPropertyDtEnd, t.Format(icalDateFormatLocal), props...)
 }
 
 func (cb *ComponentBase) getTimeProp(componentProperty ComponentProperty, expectAllDay bool) (time.Time, error) {
 	timeProp := cb.GetProperty(componentProperty)
->>>>>>> c9951e39
 	if timeProp == nil {
 		return time.Time{}, fmt.Errorf("%w: %s", ErrorPropertyNotFound, componentProperty)
 	}
