--- conflicted
+++ resolved
@@ -98,9 +98,6 @@
 	event.SetProperty(ComponentPropertyDtEnd, t.UTC().Format(icalDateFormatUtc), props...)
 }
 
-<<<<<<< HEAD
-func (event *VEvent) getTimeProp(componentProperty ComponentProperty, expectAllDay bool) (time.Time, error) {
-=======
 // SetDuration updates the duration of an event.
 // This function will set either the end or start time of an event depending what is already given.
 // The duration defines the length of a event relative to start or end time.
@@ -122,7 +119,6 @@
 }
 
 func (event *VEvent) getTimeProp(componentProperty ComponentProperty, tFormat string) (time.Time, error) {
->>>>>>> e3ae8290
 	timeProp := event.GetProperty(componentProperty)
 	if timeProp == nil {
 		return time.Time{}, errors.New("property not found")
