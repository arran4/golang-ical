--- conflicted
+++ resolved
@@ -120,43 +120,9 @@
 	cb.SetProperty(ComponentPropertyDtStart, t.UTC().Format(icalTimestampFormatUtc), props...)
 }
 
-<<<<<<< HEAD
 func (cb *ComponentBase) SetAllDayStartAt(t time.Time, props ...PropertyParameter) {
-	cb.SetProperty(ComponentPropertyDtStart, t.UTC().Format(icalDateFormatUtc), props...)
-=======
-func (event *VEvent) SetAllDayStartAt(t time.Time, props ...PropertyParameter) {
 	props = append(props, WithValue(string(ValueDataTypeDate)))
-	event.SetProperty(ComponentPropertyDtStart, t.Format(icalDateFormatLocal), props...)
-}
-
-func (event *VEvent) SetEndAt(t time.Time, props ...PropertyParameter) {
-	event.SetProperty(ComponentPropertyDtEnd, t.UTC().Format(icalTimestampFormatUtc), props...)
-}
-
-func (event *VEvent) SetAllDayEndAt(t time.Time, props ...PropertyParameter) {
-	props = append(props, WithValue(string(ValueDataTypeDate)))
-	event.SetProperty(ComponentPropertyDtEnd, t.Format(icalDateFormatLocal), props...)
-}
-
-// SetDuration updates the duration of an event.
-// This function will set either the end or start time of an event depending what is already given.
-// The duration defines the length of a event relative to start or end time.
-//
-// Notice: It will not set the DURATION key of the ics - only DTSTART and DTEND will be affected.
-func (event *VEvent) SetDuration(d time.Duration) error {
-	t, err := event.GetStartAt()
-	if err == nil {
-		event.SetEndAt(t.Add(d))
-		return nil
-	} else {
-		t, err = event.GetEndAt()
-		if err == nil {
-			event.SetStartAt(t.Add(-d))
-			return nil
-		}
-	}
-	return errors.New("start or end not yet defined")
->>>>>>> f69e132f
+	cb.SetProperty(ComponentPropertyDtStart, t.Format(icalDateFormatLocal), props...)
 }
 
 func (cb *ComponentBase) getTimeProp(componentProperty ComponentProperty, expectAllDay bool) (time.Time, error) {
@@ -444,7 +410,8 @@
 }
 
 func (event *VEvent) SetAllDayEndAt(t time.Time, props ...PropertyParameter) {
-	event.SetProperty(ComponentPropertyDtEnd, t.UTC().Format(icalDateFormatUtc), props...)
+	props = append(props, WithValue(string(ValueDataTypeDate)))
+	event.SetProperty(ComponentPropertyDtEnd, t.Format(icalDateFormatLocal), props...)
 }
 
 func (event *VEvent) SetLocation(s string, props ...PropertyParameter) {
