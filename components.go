package ics

import (
	"bytes"
	"encoding/base64"
	"errors"
	"fmt"
	"io"
	"regexp"
	"strconv"
	"strings"
	"time"
)

// Component To determine what this is please use a type switch or typecast to each of:
// - *VEvent
// - *VTodo
// - *VBusy
// - *VJournal
type Component interface {
	UnknownPropertiesIANAProperties() []IANAProperty
	SubComponents() []Component
	SerializeTo(b io.Writer)
}

var (
	_ Component = (*VEvent)(nil)
	_ Component = (*VTodo)(nil)
	_ Component = (*VBusy)(nil)
	_ Component = (*VJournal)(nil)
)

type ComponentBase struct {
	Properties []IANAProperty
	Components []Component
}

func (cb *ComponentBase) UnknownPropertiesIANAProperties() []IANAProperty {
	return cb.Properties
}

func (cb *ComponentBase) SubComponents() []Component {
	return cb.Components
}

func (cb ComponentBase) serializeThis(writer io.Writer, componentType string) {
	_, _ = fmt.Fprint(writer, "BEGIN:"+componentType, "\r\n")
	for _, p := range cb.Properties {
		p.serialize(writer)
	}
	for _, c := range cb.Components {
		c.SerializeTo(writer)
	}
	_, _ = fmt.Fprint(writer, "END:"+componentType, "\r\n")
}

func NewComponent(uniqueId string) ComponentBase {
	return ComponentBase{
		Properties: []IANAProperty{
			{BaseProperty{IANAToken: string(ComponentPropertyUniqueId), Value: uniqueId}},
		},
	}
}

func (cb *ComponentBase) GetProperty(componentProperty ComponentProperty) *IANAProperty {
	for i := range cb.Properties {
		if cb.Properties[i].IANAToken == string(componentProperty) {
			return &cb.Properties[i]
		}
	}
	return nil
}

func (cb *ComponentBase) SetProperty(property ComponentProperty, value string, params ...PropertyParameter) {
	for i := range cb.Properties {
		if cb.Properties[i].IANAToken == string(property) {
			cb.Properties[i].Value = value
			cb.Properties[i].ICalParameters = map[string][]string{}
			for _, p := range params {
				k, v := p.KeyValue()
				cb.Properties[i].ICalParameters[k] = v
			}
			return
		}
	}
	cb.AddProperty(property, value, params...)
}

func (cb *ComponentBase) AddProperty(property ComponentProperty, value string, params ...PropertyParameter) {
	r := IANAProperty{
		BaseProperty{
			IANAToken:      string(property),
			Value:          value,
			ICalParameters: map[string][]string{},
		},
	}
	for _, p := range params {
		k, v := p.KeyValue()
		r.ICalParameters[k] = v
	}
	cb.Properties = append(cb.Properties, r)
}

// RemoveProperty removes from the component all properties that has
// the name passed in removeProp.
func (cb *ComponentBase) RemoveProperty(removeProp ComponentProperty) {
	var keptProperties []IANAProperty
	for i := range cb.Properties {
		if cb.Properties[i].IANAToken != string(removeProp) {
			keptProperties = append(keptProperties, cb.Properties[i])
		}
	}
	cb.Properties = keptProperties
}

const (
	icalTimestampFormatUtc   = "20060102T150405Z"
	icalTimestampFormatLocal = "20060102T150405"
	icalDateFormatUtc        = "20060102Z"
	icalDateFormatLocal      = "20060102"
)

var timeStampVariations = regexp.MustCompile("^([0-9]{8})?([TZ])?([0-9]{6})?(Z)?$")

func (cb *ComponentBase) SetCreatedTime(t time.Time, params ...PropertyParameter) {
	cb.SetProperty(ComponentPropertyCreated, t.UTC().Format(icalTimestampFormatUtc), params...)
}

func (cb *ComponentBase) SetDtStampTime(t time.Time, params ...PropertyParameter) {
	cb.SetProperty(ComponentPropertyDtstamp, t.UTC().Format(icalTimestampFormatUtc), params...)
}

func (cb *ComponentBase) SetModifiedAt(t time.Time, params ...PropertyParameter) {
	cb.SetProperty(ComponentPropertyLastModified, t.UTC().Format(icalTimestampFormatUtc), params...)
}

func (cb *ComponentBase) SetSequence(seq int, params ...PropertyParameter) {
	cb.SetProperty(ComponentPropertySequence, strconv.Itoa(seq), params...)
}

func (cb *ComponentBase) SetStartAt(t time.Time, params ...PropertyParameter) {
	cb.SetProperty(ComponentPropertyDtStart, t.UTC().Format(icalTimestampFormatUtc), params...)
}

func (cb *ComponentBase) SetAllDayStartAt(t time.Time, params ...PropertyParameter) {
	cb.SetProperty(
		ComponentPropertyDtStart,
		t.Format(icalDateFormatLocal),
		append(params, WithValue(string(ValueDataTypeDate)))...,
	)
}

func (cb *ComponentBase) SetEndAt(t time.Time, params ...PropertyParameter) {
	cb.SetProperty(ComponentPropertyDtEnd, t.UTC().Format(icalTimestampFormatUtc), params...)
}

func (cb *ComponentBase) SetAllDayEndAt(t time.Time, params ...PropertyParameter) {
	cb.SetProperty(
		ComponentPropertyDtEnd,
		t.Format(icalDateFormatLocal),
		append(params, WithValue(string(ValueDataTypeDate)))...,
	)
}

// SetDuration updates the duration of an event.
// This function will set either the end or start time of an event depending what is already given.
// The duration defines the length of a event relative to start or end time.
//
// Notice: It will not set the DURATION key of the ics - only DTSTART and DTEND will be affected.
func (cb *ComponentBase) SetDuration(d time.Duration) error {
	startProp := cb.GetProperty(ComponentPropertyDtStart)
	if startProp != nil {
		t, err := cb.GetStartAt()
		if err == nil {
			v, _ := startProp.parameterValue(ParameterValue)
			if v == string(ValueDataTypeDate) {
				cb.SetAllDayEndAt(t.Add(d))
			} else {
				cb.SetEndAt(t.Add(d))
			}
			return nil
		}
	}
	endProp := cb.GetProperty(ComponentPropertyDtEnd)
	if endProp != nil {
		t, err := cb.GetEndAt()
		if err == nil {
			v, _ := endProp.parameterValue(ParameterValue)
			if v == string(ValueDataTypeDate) {
				cb.SetAllDayStartAt(t.Add(-d))
			} else {
				cb.SetStartAt(t.Add(-d))
			}
			return nil
		}
	}
	return errors.New("start or end not yet defined")
}

func (cb *ComponentBase) GetEndAt() (time.Time, error) {
	return cb.getTimeProp(ComponentPropertyDtEnd, false)
}

// SetDuration updates the duration of an event.
// This function will set either the end or start time of an event depending what is already given.
// The duration defines the length of a event relative to start or end time.
//
// Notice: It will not set the DURATION key of the ics - only DTSTART and DTEND will be affected.
func (event *VEvent) SetDuration(d time.Duration) error {
	t, err := event.GetStartAt()
	if err == nil {
		event.SetEndAt(t.Add(d))
		return nil
	} else {
		t, err = event.GetEndAt()
		if err == nil {
			event.SetStartAt(t.Add(-d))
			return nil
		}
	}
	return ErrStartOrEndNotYetDefined
}

func (event *VEvent) getTimeProp(componentProperty ComponentProperty, expectAllDay bool) (time.Time, error) {
	timeProp := event.GetProperty(componentProperty)
	if timeProp == nil {
<<<<<<< HEAD
		return time.Time{}, fmt.Errorf("%w: %s", ErrPropertyNotFound, componentProperty)
=======
		return time.Time{}, fmt.Errorf("%w: %s", ErrorPropertyNotFound, componentProperty)
>>>>>>> 937429d6
	}

	timeVal := timeProp.BaseProperty.Value
	matched := timeStampVariations.FindStringSubmatch(timeVal)
	if matched == nil {
		return time.Time{}, fmt.Errorf("%w, got '%s'", ErrTimeValueNotMatched, timeVal)
	}
	tOrZGrp := matched[2]
	zGrp := matched[4]
	grp1len := len(matched[1])
	grp3len := len(matched[3])

	tzId, tzIdOk := timeProp.ICalParameters["TZID"]
	var propLoc *time.Location
	if tzIdOk {
		if len(tzId) != 1 {
			return time.Time{}, ErrExpectedOneTZID
		}
		var tzErr error
		propLoc, tzErr = time.LoadLocation(tzId[0])
		if tzErr != nil {
			return time.Time{}, tzErr
		}
	}
	dateStr := matched[1]

	if expectAllDay {
		if grp1len > 0 {
			if tOrZGrp == "Z" || zGrp == "Z" {
				return time.ParseInLocation(icalDateFormatUtc, dateStr+"Z", time.UTC)
			} else {
				if propLoc == nil {
					return time.ParseInLocation(icalDateFormatLocal, dateStr, time.Local)
				} else {
					return time.ParseInLocation(icalDateFormatLocal, dateStr, propLoc)
				}
			}
		}

		return time.Time{}, fmt.Errorf("%w, got '%s'", ErrTimeValueMatchedButUnsupportedAllDayTimeStamp, timeVal)
	}

	switch {
	case grp1len > 0 && grp3len > 0 && tOrZGrp == "T" && zGrp == "Z":
		return time.ParseInLocation(icalTimestampFormatUtc, timeVal, time.UTC)
	case grp1len > 0 && grp3len > 0 && tOrZGrp == "T" && zGrp == "":
		if propLoc == nil {
			return time.ParseInLocation(icalTimestampFormatLocal, timeVal, time.Local)
		} else {
			return time.ParseInLocation(icalTimestampFormatLocal, timeVal, propLoc)
		}
	case grp1len > 0 && grp3len == 0 && tOrZGrp == "Z" && zGrp == "":
		return time.ParseInLocation(icalDateFormatUtc, dateStr+"Z", time.UTC)
	case grp1len > 0 && grp3len == 0 && tOrZGrp == "" && zGrp == "":
		if propLoc == nil {
			return time.ParseInLocation(icalDateFormatLocal, dateStr, time.Local)
		} else {
			return time.ParseInLocation(icalDateFormatLocal, dateStr, propLoc)
		}
	}

	return time.Time{}, fmt.Errorf("%w, got '%s'", ErrTimeValueMatchedButNotSupported, timeVal)
}

func (cb *VEvent) GetStartAt() (time.Time, error) {
	return cb.getTimeProp(ComponentPropertyDtStart, false)
}

func (cb *VEvent) GetAllDayStartAt() (time.Time, error) {
	return cb.getTimeProp(ComponentPropertyDtStart, true)
}

func (cb *VEvent) GetLastModifiedAt() (time.Time, error) {
	return cb.getTimeProp(ComponentPropertyLastModified, false)
}

func (cb *VEvent) GetDtStampTime() (time.Time, error) {
	return cb.getTimeProp(ComponentPropertyDtstamp, false)
}

func (cb *ComponentBase) SetSummary(s string, params ...PropertyParameter) {
	cb.SetProperty(ComponentPropertySummary, s, params...)
}

func (cb *ComponentBase) SetStatus(s ObjectStatus, params ...PropertyParameter) {
	cb.SetProperty(ComponentPropertyStatus, string(s), params...)
}

func (cb *ComponentBase) SetDescription(s string, params ...PropertyParameter) {
	cb.SetProperty(ComponentPropertyDescription, s, params...)
}

func (cb *ComponentBase) SetLocation(s string, params ...PropertyParameter) {
	cb.SetProperty(ComponentPropertyLocation, s, params...)
}

func (cb *ComponentBase) setGeo(lat interface{}, lng interface{}, params ...PropertyParameter) {
	cb.SetProperty(ComponentPropertyGeo, fmt.Sprintf("%v;%v", lat, lng), params...)
}

func (cb *ComponentBase) SetURL(s string, params ...PropertyParameter) {
	cb.SetProperty(ComponentPropertyUrl, s, params...)
}

func (cb *ComponentBase) SetOrganizer(s string, params ...PropertyParameter) {
	if !strings.HasPrefix(s, "mailto:") {
		s = "mailto:" + s
	}

	cb.SetProperty(ComponentPropertyOrganizer, s, params...)
}

func (cb *ComponentBase) SetColor(s string, params ...PropertyParameter) {
	cb.SetProperty(ComponentPropertyColor, s, params...)
}

func (cb *ComponentBase) SetClass(c Classification, params ...PropertyParameter) {
	cb.SetProperty(ComponentPropertyClass, string(c), params...)
}

func (cb *ComponentBase) setPriority(p int, params ...PropertyParameter) {
	cb.SetProperty(ComponentPropertyPriority, strconv.Itoa(p), params...)
}

func (cb *ComponentBase) setResources(r string, params ...PropertyParameter) {
	cb.SetProperty(ComponentPropertyResources, r, params...)
}

func (cb *ComponentBase) AddAttendee(s string, params ...PropertyParameter) {
	if !strings.HasPrefix(s, "mailto:") {
		s = "mailto:" + s
	}

	cb.AddProperty(ComponentPropertyAttendee, s, params...)
}

func (cb *ComponentBase) AddExdate(s string, params ...PropertyParameter) {
	cb.AddProperty(ComponentPropertyExdate, s, params...)
}

func (cb *ComponentBase) AddExrule(s string, params ...PropertyParameter) {
	cb.AddProperty(ComponentPropertyExrule, s, params...)
}

func (cb *ComponentBase) AddRdate(s string, params ...PropertyParameter) {
	cb.AddProperty(ComponentPropertyRdate, s, params...)
}

func (cb *ComponentBase) AddRrule(s string, params ...PropertyParameter) {
	cb.AddProperty(ComponentPropertyRrule, s, params...)
}

func (cb *ComponentBase) AddAttachment(s string, params ...PropertyParameter) {
	cb.AddProperty(ComponentPropertyAttach, s, params...)
}

func (cb *ComponentBase) AddAttachmentURL(uri string, contentType string) {
	cb.AddAttachment(uri, WithFmtType(contentType))
}

func (cb *ComponentBase) AddAttachmentBinary(binary []byte, contentType string) {
	cb.AddAttachment(base64.StdEncoding.EncodeToString(binary),
		WithFmtType(contentType), WithEncoding("base64"), WithValue("binary"),
	)
}

func (cb *ComponentBase) AddComment(s string, params ...PropertyParameter) {
	cb.AddProperty(ComponentPropertyComment, s, params...)
}

func (cb *ComponentBase) AddCategory(s string, params ...PropertyParameter) {
	cb.AddProperty(ComponentPropertyCategories, s, params...)
}

type Attendee struct {
	IANAProperty
}

func (p *Attendee) Email() string {
	if strings.HasPrefix(p.Value, "mailto:") {
		return p.Value[len("mailto:"):]
	}
	return p.Value
}

func (p *Attendee) ParticipationStatus() ParticipationStatus {
	return ParticipationStatus(p.getPropertyFirst(ParameterParticipationStatus))
}

func (p *Attendee) getPropertyFirst(parameter Parameter) string {
	vs := p.getProperty(parameter)
	if len(vs) > 0 {
		return vs[0]
	}
	return ""
}

func (p *Attendee) getProperty(parameter Parameter) []string {
	if vs, ok := p.ICalParameters[string(parameter)]; ok {
		return vs
	}
	return nil
}

func (cb *ComponentBase) Attendees() []*Attendee {
	var r []*Attendee
	for i := range cb.Properties {
		switch cb.Properties[i].IANAToken {
		case string(ComponentPropertyAttendee):
			a := &Attendee{
				cb.Properties[i],
			}
			r = append(r, a)
		}
	}
	return r
}

func (cb *ComponentBase) Id() string {
	p := cb.GetProperty(ComponentPropertyUniqueId)
	if p != nil {
		return FromText(p.Value)
	}
	return ""
}

func (cb *ComponentBase) addAlarm() *VAlarm {
	a := &VAlarm{
		ComponentBase: ComponentBase{},
	}
	cb.Components = append(cb.Components, a)
	return a
}

func (cb *ComponentBase) addVAlarm(a *VAlarm) {
	cb.Components = append(cb.Components, a)
}

func (cb *ComponentBase) alarms() []*VAlarm {
	var r []*VAlarm
	for i := range cb.Components {
		switch alarm := cb.Components[i].(type) {
		case *VAlarm:
			r = append(r, alarm)
		}
	}
	return r
}

type VEvent struct {
	ComponentBase
}

<<<<<<< HEAD
func (event *VEvent) SerializeTo(w io.Writer) {
	event.ComponentBase.serializeThis(w, "VEVENT")
=======
func (c *VEvent) SerializeTo(w io.Writer) {
	c.ComponentBase.serializeThis(w, "VEVENT")
>>>>>>> 937429d6
}

func (event *VEvent) Serialize() string {
	b := &bytes.Buffer{}
	event.ComponentBase.serializeThis(b, "VEVENT")
	return b.String()
}

func NewEvent(uniqueId string) *VEvent {
	e := &VEvent{
		NewComponent(uniqueId),
	}
	return e
}

func (cal *Calendar) AddEvent(id string) *VEvent {
	e := NewEvent(id)
	cal.Components = append(cal.Components, e)
	return e
}

func (cal *Calendar) AddVEvent(e *VEvent) {
	cal.Components = append(cal.Components, e)
}

func (cal *Calendar) RemoveEvent(id string) {
	for i := range cal.Components {
		switch event := cal.Components[i].(type) {
		case *VEvent:
			if event.Id() == id {
				if len(cal.Components) > i+1 {
					cal.Components = append(cal.Components[:i], cal.Components[i+1:]...)
				} else {
					cal.Components = cal.Components[:i]
				}
				return
			}
		}
	}
}

func (cal *Calendar) Events() []*VEvent {
	var r []*VEvent
	for i := range cal.Components {
		switch event := cal.Components[i].(type) {
		case *VEvent:
			r = append(r, event)
		}
	}
	return r
}

func (c *VEvent) SetEndAt(t time.Time, params ...PropertyParameter) {
	c.SetProperty(ComponentPropertyDtEnd, t.UTC().Format(icalTimestampFormatUtc), params...)
}

func (c *VEvent) SetLastModifiedAt(t time.Time, params ...PropertyParameter) {
	c.SetProperty(ComponentPropertyLastModified, t.UTC().Format(icalTimestampFormatUtc), params...)
}

func (c *VEvent) SetGeo(lat interface{}, lng interface{}, params ...PropertyParameter) {
	c.setGeo(lat, lng, params...)
}

<<<<<<< HEAD
func (event *VEvent) AddAlarm() *VAlarm {
	return event.addAlarm()
=======
func (c *VEvent) SetPriority(p int, params ...PropertyParameter) {
	c.setPriority(p, params...)
}

func (c *VEvent) SetResources(r string, params ...PropertyParameter) {
	c.setResources(r, params...)
>>>>>>> 937429d6
}

func (c *VEvent) AddAlarm() *VAlarm {
	return c.addAlarm()
}

func (c *VEvent) AddVAlarm(a *VAlarm) {
	c.addVAlarm(a)
}

func (c *VEvent) Alarms() []*VAlarm {
	return c.alarms()
}

func (c *VEvent) GetAllDayEndAt() (time.Time, error) {
	return c.getTimeProp(ComponentPropertyDtEnd, true)
}

type TimeTransparency string

const (
	TransparencyOpaque      TimeTransparency = "OPAQUE" // default
	TransparencyTransparent TimeTransparency = "TRANSPARENT"
)

func (c *VEvent) SetTimeTransparency(v TimeTransparency, params ...PropertyParameter) {
	c.SetProperty(ComponentPropertyTransp, string(v), params...)
}

type VTodo struct {
	ComponentBase
}

<<<<<<< HEAD
func (todo *VTodo) SerializeTo(w io.Writer) {
	todo.ComponentBase.serializeThis(w, "VTODO")
=======
func (c *VTodo) SerializeTo(w io.Writer) {
	c.ComponentBase.serializeThis(w, "VTODO")
>>>>>>> 937429d6
}

func (c *VTodo) Serialize() string {
	b := &bytes.Buffer{}
	c.ComponentBase.serializeThis(b, "VTODO")
	return b.String()
}

func NewTodo(uniqueId string) *VTodo {
	e := &VTodo{
		NewComponent(uniqueId),
	}
	return e
}

func (cal *Calendar) AddTodo(id string) *VTodo {
	e := NewTodo(id)
	cal.Components = append(cal.Components, e)
	return e
}

func (cal *Calendar) AddVTodo(e *VTodo) {
	cal.Components = append(cal.Components, e)
}

func (cal *Calendar) Todos() []*VTodo {
	var r []*VTodo
	for i := range cal.Components {
		switch todo := cal.Components[i].(type) {
		case *VTodo:
			r = append(r, todo)
		}
	}
	return r
}

func (c *VTodo) SetCompletedAt(t time.Time, params ...PropertyParameter) {
	c.SetProperty(ComponentPropertyCompleted, t.UTC().Format(icalTimestampFormatUtc), params...)
}

func (c *VTodo) SetAllDayCompletedAt(t time.Time, params ...PropertyParameter) {
	params = append(params, WithValue(string(ValueDataTypeDate)))
	c.SetProperty(ComponentPropertyCompleted, t.Format(icalDateFormatLocal), params...)
}

func (c *VTodo) SetDueAt(t time.Time, params ...PropertyParameter) {
	c.SetProperty(ComponentPropertyDue, t.UTC().Format(icalTimestampFormatUtc), params...)
}

func (c *VTodo) SetAllDayDueAt(t time.Time, params ...PropertyParameter) {
	params = append(params, WithValue(string(ValueDataTypeDate)))
	c.SetProperty(ComponentPropertyDue, t.Format(icalDateFormatLocal), params...)
}

func (c *VTodo) SetPercentComplete(p int, params ...PropertyParameter) {
	c.SetProperty(ComponentPropertyPercentComplete, strconv.Itoa(p), params...)
}

func (c *VTodo) SetGeo(lat interface{}, lng interface{}, params ...PropertyParameter) {
	c.setGeo(lat, lng, params...)
}

func (c *VTodo) SetPriority(p int, params ...PropertyParameter) {
	c.setPriority(p, params...)
}

func (c *VTodo) SetResources(r string, params ...PropertyParameter) {
	c.setResources(r, params...)
}

<<<<<<< HEAD
func (todo *VTodo) AddAlarm() *VAlarm {
	return todo.addAlarm()
=======
// SetDuration updates the duration of an event.
// This function will set either the end or start time of an event depending what is already given.
// The duration defines the length of a event relative to start or end time.
//
// Notice: It will not set the DURATION key of the ics - only DTSTART and DTEND will be affected.
func (c *VTodo) SetDuration(d time.Duration) error {
	t, err := c.GetStartAt()
	if err == nil {
		c.SetDueAt(t.Add(d))
		return nil
	} else {
		t, err = c.GetDueAt()
		if err == nil {
			c.SetStartAt(t.Add(-d))
			return nil
		}
	}
	return errors.New("start or end not yet defined")
}

func (c *VTodo) AddAlarm() *VAlarm {
	return c.addAlarm()
>>>>>>> 937429d6
}

func (c *VTodo) AddVAlarm(a *VAlarm) {
	c.addVAlarm(a)
}

func (c *VTodo) Alarms() []*VAlarm {
	return c.alarms()
}

<<<<<<< HEAD
func (todo *VEvent) GetDueAt() (time.Time, error) {
	return todo.getTimeProp(ComponentPropertyDue, false)
}

func (todo *VEvent) GetAllDayDueAt() (time.Time, error) {
	return todo.getTimeProp(ComponentPropertyDue, true)
=======
func (c *VTodo) GetDueAt() (time.Time, error) {
	return c.getTimeProp(ComponentPropertyDue, false)
}

func (c *VTodo) GetAllDayDueAt() (time.Time, error) {
	return c.getTimeProp(ComponentPropertyDue, true)
>>>>>>> 937429d6
}

type VJournal struct {
	ComponentBase
}

func (c *VJournal) SerializeTo(w io.Writer) {
	c.ComponentBase.serializeThis(w, "VJOURNAL")
}

func (c *VJournal) Serialize() string {
	b := &bytes.Buffer{}
	c.ComponentBase.serializeThis(b, "VJOURNAL")
	return b.String()
}

func NewJournal(uniqueId string) *VJournal {
	e := &VJournal{
		NewComponent(uniqueId),
	}
	return e
}

func (cal *Calendar) AddJournal(id string) *VJournal {
	e := NewJournal(id)
	cal.Components = append(cal.Components, e)
	return e
}

func (cal *Calendar) AddVJournal(e *VJournal) {
	cal.Components = append(cal.Components, e)
}

func (cal *Calendar) Journals() []*VJournal {
	var r []*VJournal
	for i := range cal.Components {
		switch journal := cal.Components[i].(type) {
		case *VJournal:
			r = append(r, journal)
		}
	}
	return r
}

type VBusy struct {
	ComponentBase
}

func (c *VBusy) Serialize() string {
	b := &bytes.Buffer{}
	c.ComponentBase.serializeThis(b, "VFREEBUSY")
	return b.String()
}

func (c *VBusy) SerializeTo(w io.Writer) {
	c.ComponentBase.serializeThis(w, "VFREEBUSY")
}

func NewBusy(uniqueId string) *VBusy {
	e := &VBusy{
		NewComponent(uniqueId),
	}
	return e
}

func (cal *Calendar) AddBusy(id string) *VBusy {
	e := NewBusy(id)
	cal.Components = append(cal.Components, e)
	return e
}

func (cal *Calendar) AddVBusy(e *VBusy) {
	cal.Components = append(cal.Components, e)
}

func (cal *Calendar) Busys() []*VBusy {
	var r []*VBusy
	for i := range cal.Components {
		switch busy := cal.Components[i].(type) {
		case *VBusy:
			r = append(r, busy)
		}
	}
	return r
}

type VTimezone struct {
	ComponentBase
}

func (c *VTimezone) Serialize() string {
	b := &bytes.Buffer{}
	c.ComponentBase.serializeThis(b, "VTIMEZONE")
	return b.String()
}

func (c *VTimezone) SerializeTo(w io.Writer) {
	c.ComponentBase.serializeThis(w, "VTIMEZONE")
}

func NewTimezone(tzId string) *VTimezone {
	e := &VTimezone{
		ComponentBase{
			Properties: []IANAProperty{
				{BaseProperty{IANAToken: string(ComponentPropertyTzid), Value: tzId}},
			},
		},
	}
	return e
}

func (cal *Calendar) AddTimezone(id string) *VTimezone {
	e := NewTimezone(id)
	cal.Components = append(cal.Components, e)
	return e
}

func (cal *Calendar) AddVTimezone(e *VTimezone) {
	cal.Components = append(cal.Components, e)
}

func (cal *Calendar) Timezones() []*VTimezone {
	var r []*VTimezone
	for i := range cal.Components {
		switch timezone := cal.Components[i].(type) {
		case *VTimezone:
			r = append(r, timezone)
		}
	}
	return r
}

type VAlarm struct {
	ComponentBase
}

func (c *VAlarm) Serialize() string {
	b := &bytes.Buffer{}
	c.ComponentBase.serializeThis(b, "VALARM")
	return b.String()
}

func (c *VAlarm) SerializeTo(w io.Writer) {
	c.ComponentBase.serializeThis(w, "VALARM")
}

func NewAlarm(tzId string) *VAlarm {
	e := &VAlarm{}
	return e
}

func (cal *Calendar) AddVAlarm(e *VAlarm) {
	cal.Components = append(cal.Components, e)
}

func (cal *Calendar) Alarms() []*VAlarm {
	var r []*VAlarm
	for i := range cal.Components {
		switch alarm := cal.Components[i].(type) {
		case *VAlarm:
			r = append(r, alarm)
		}
	}
	return r
}

func (c *VAlarm) SetAction(a Action, params ...PropertyParameter) {
	c.SetProperty(ComponentPropertyAction, string(a), params...)
}

func (c *VAlarm) SetTrigger(s string, params ...PropertyParameter) {
	c.SetProperty(ComponentPropertyTrigger, s, params...)
}

type Standard struct {
	ComponentBase
}

func (c *Standard) Serialize() string {
	b := &bytes.Buffer{}
	c.ComponentBase.serializeThis(b, "STANDARD")
	return b.String()
}

func (c *Standard) SerializeTo(w io.Writer) {
	c.ComponentBase.serializeThis(w, "STANDARD")
}

type Daylight struct {
	ComponentBase
}

func (c *Daylight) Serialize() string {
	b := &bytes.Buffer{}
	c.ComponentBase.serializeThis(b, "DAYLIGHT")
	return b.String()
}

func (c *Daylight) SerializeTo(w io.Writer) {
	c.ComponentBase.serializeThis(w, "DAYLIGHT")
}

type GeneralComponent struct {
	ComponentBase
	Token string
}

func (c *GeneralComponent) Serialize() string {
	b := &bytes.Buffer{}
	c.ComponentBase.serializeThis(b, c.Token)
	return b.String()
}

func (c *GeneralComponent) SerializeTo(w io.Writer) {
	c.ComponentBase.serializeThis(w, c.Token)
}

func GeneralParseComponent(cs *CalendarStream, startLine *BaseProperty) (Component, error) {
	var co Component
	switch startLine.Value {
	case "VCALENDAR":
		return nil, ErrMalformedCalendarVCalendarNotWhereExpected
	case "VEVENT":
		co = ParseVEvent(cs, startLine)
	case "VTODO":
		co = ParseVTodo(cs, startLine)
	case "VJOURNAL":
		co = ParseVJournal(cs, startLine)
	case "VFREEBUSY":
		co = ParseVBusy(cs, startLine)
	case "VTIMEZONE":
		co = ParseVTimezone(cs, startLine)
	case "VALARM":
		co = ParseVAlarm(cs, startLine)
	case "STANDARD":
		co = ParseStandard(cs, startLine)
	case "DAYLIGHT":
		co = ParseDaylight(cs, startLine)
	default:
		co = ParseGeneralComponent(cs, startLine)
	}
	return co, nil
}

func ParseVEvent(cs *CalendarStream, startLine *BaseProperty) *VEvent {
	r, err := ParseComponent(cs, startLine)
	if err != nil {
		return nil
	}
	rr := &VEvent{
		ComponentBase: r,
	}
	return rr
}

func ParseVTodo(cs *CalendarStream, startLine *BaseProperty) *VTodo {
	r, err := ParseComponent(cs, startLine)
	if err != nil {
		return nil
	}
	rr := &VTodo{
		ComponentBase: r,
	}
	return rr
}

func ParseVJournal(cs *CalendarStream, startLine *BaseProperty) *VJournal {
	r, err := ParseComponent(cs, startLine)
	if err != nil {
		return nil
	}
	rr := &VJournal{
		ComponentBase: r,
	}
	return rr
}

func ParseVBusy(cs *CalendarStream, startLine *BaseProperty) *VBusy {
	r, err := ParseComponent(cs, startLine)
	if err != nil {
		return nil
	}
	rr := &VBusy{
		ComponentBase: r,
	}
	return rr
}

func ParseVTimezone(cs *CalendarStream, startLine *BaseProperty) *VTimezone {
	r, err := ParseComponent(cs, startLine)
	if err != nil {
		return nil
	}
	rr := &VTimezone{
		ComponentBase: r,
	}
	return rr
}

func ParseVAlarm(cs *CalendarStream, startLine *BaseProperty) *VAlarm {
	r, err := ParseComponent(cs, startLine)
	if err != nil {
		return nil
	}
	rr := &VAlarm{
		ComponentBase: r,
	}
	return rr
}

func ParseStandard(cs *CalendarStream, startLine *BaseProperty) *Standard {
	r, err := ParseComponent(cs, startLine)
	if err != nil {
		return nil
	}
	rr := &Standard{
		ComponentBase: r,
	}
	return rr
}

func ParseDaylight(cs *CalendarStream, startLine *BaseProperty) *Daylight {
	r, err := ParseComponent(cs, startLine)
	if err != nil {
		return nil
	}
	rr := &Daylight{
		ComponentBase: r,
	}
	return rr
}

func ParseGeneralComponent(cs *CalendarStream, startLine *BaseProperty) *GeneralComponent {
	r, err := ParseComponent(cs, startLine)
	if err != nil {
		return nil
	}
	rr := &GeneralComponent{
		ComponentBase: r,
		Token:         startLine.Value,
	}
	return rr
}

func ParseComponent(cs *CalendarStream, startLine *BaseProperty) (ComponentBase, error) {
	cb := ComponentBase{}
	cont := true
	for ln := 0; cont; ln++ {
		l, err := cs.ReadLine()
		if err != nil {
			switch {
			case errors.Is(err, io.EOF):
				cont = false
			default:
				return cb, err
			}
		}
		if l == nil || len(*l) == 0 {
			continue
		}
		line, err := ParseProperty(*l)
		if err != nil {
			return cb, fmt.Errorf("%w %d: %w", ErrParsingComponentProperty, ln, err)
		}
		if line == nil {
			return cb, ErrParsingComponentLine
		}
		switch line.IANAToken {
		case "END":
			switch line.Value {
			case startLine.Value:
				return cb, nil
			default:
				return cb, ErrUnbalancedEnd
			}
		case "BEGIN":
			co, err := GeneralParseComponent(cs, line)
			if err != nil {
				return cb, err
			}
			if co != nil {
				cb.Components = append(cb.Components, co)
			}
		default: // TODO put in all the supported types for type switching etc.
			cb.Properties = append(cb.Properties, IANAProperty{*line})
		}
	}
	return cb, ErrOutOfLines
}<|MERGE_RESOLUTION|>--- conflicted
+++ resolved
@@ -224,11 +224,7 @@
 func (event *VEvent) getTimeProp(componentProperty ComponentProperty, expectAllDay bool) (time.Time, error) {
 	timeProp := event.GetProperty(componentProperty)
 	if timeProp == nil {
-<<<<<<< HEAD
 		return time.Time{}, fmt.Errorf("%w: %s", ErrPropertyNotFound, componentProperty)
-=======
-		return time.Time{}, fmt.Errorf("%w: %s", ErrorPropertyNotFound, componentProperty)
->>>>>>> 937429d6
 	}
 
 	timeVal := timeProp.BaseProperty.Value
@@ -482,13 +478,8 @@
 	ComponentBase
 }
 
-<<<<<<< HEAD
 func (event *VEvent) SerializeTo(w io.Writer) {
 	event.ComponentBase.serializeThis(w, "VEVENT")
-=======
-func (c *VEvent) SerializeTo(w io.Writer) {
-	c.ComponentBase.serializeThis(w, "VEVENT")
->>>>>>> 937429d6
 }
 
 func (event *VEvent) Serialize() string {
@@ -553,17 +544,12 @@
 	c.setGeo(lat, lng, params...)
 }
 
-<<<<<<< HEAD
-func (event *VEvent) AddAlarm() *VAlarm {
-	return event.addAlarm()
-=======
 func (c *VEvent) SetPriority(p int, params ...PropertyParameter) {
 	c.setPriority(p, params...)
 }
 
 func (c *VEvent) SetResources(r string, params ...PropertyParameter) {
 	c.setResources(r, params...)
->>>>>>> 937429d6
 }
 
 func (c *VEvent) AddAlarm() *VAlarm {
@@ -597,13 +583,8 @@
 	ComponentBase
 }
 
-<<<<<<< HEAD
-func (todo *VTodo) SerializeTo(w io.Writer) {
-	todo.ComponentBase.serializeThis(w, "VTODO")
-=======
 func (c *VTodo) SerializeTo(w io.Writer) {
 	c.ComponentBase.serializeThis(w, "VTODO")
->>>>>>> 937429d6
 }
 
 func (c *VTodo) Serialize() string {
@@ -674,10 +655,6 @@
 	c.setResources(r, params...)
 }
 
-<<<<<<< HEAD
-func (todo *VTodo) AddAlarm() *VAlarm {
-	return todo.addAlarm()
-=======
 // SetDuration updates the duration of an event.
 // This function will set either the end or start time of an event depending what is already given.
 // The duration defines the length of a event relative to start or end time.
@@ -700,7 +677,6 @@
 
 func (c *VTodo) AddAlarm() *VAlarm {
 	return c.addAlarm()
->>>>>>> 937429d6
 }
 
 func (c *VTodo) AddVAlarm(a *VAlarm) {
@@ -711,21 +687,12 @@
 	return c.alarms()
 }
 
-<<<<<<< HEAD
-func (todo *VEvent) GetDueAt() (time.Time, error) {
-	return todo.getTimeProp(ComponentPropertyDue, false)
-}
-
-func (todo *VEvent) GetAllDayDueAt() (time.Time, error) {
-	return todo.getTimeProp(ComponentPropertyDue, true)
-=======
-func (c *VTodo) GetDueAt() (time.Time, error) {
+func (c *VEvent) GetDueAt() (time.Time, error) {
 	return c.getTimeProp(ComponentPropertyDue, false)
 }
 
-func (c *VTodo) GetAllDayDueAt() (time.Time, error) {
+func (c *VEvent) GetAllDayDueAt() (time.Time, error) {
 	return c.getTimeProp(ComponentPropertyDue, true)
->>>>>>> 937429d6
 }
 
 type VJournal struct {
