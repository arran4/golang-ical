--- conflicted
+++ resolved
@@ -750,27 +750,18 @@
 	return todo.alarms()
 }
 
-<<<<<<< HEAD
 // GetDueAt parses and returns the date and time of a due date for a todo
 // Warning: by default uses "Local" timezone -- To overwrite it, supply the desired timezone as one of the optional arguments. Ie, GetDueAt(time.UTC)
 // If you have a property that specifies a timezone then that is used instead.
-func (c *VTodo) GetDueAt(ops ...any) (time.Time, error) {
-	return c.getTimeProp(ComponentPropertyDue, false, ops...)
+func (todo *VTodo) GetDueAt(ops ...any) (time.Time, error) {
+	return todo.getTimeProp(ComponentPropertyDue, false, ops...)
 }
 
 // GetAllDayDueAt gets the due date (in time.Time) of an vtodo. Must not have a "time" associated with it.
 // Warning: by default uses "Local" timezone -- To overwrite it, supply the desired timezone as one of the optional arguments. Ie, GetAllDayDueAt(time.UTC)
 // If you have a property that specifies a timezone then that is used instead.
-func (c *VTodo) GetAllDayDueAt(ops ...any) (time.Time, error) {
-	return c.getTimeProp(ComponentPropertyDue, true, ops...)
-=======
-func (todo *VTodo) GetDueAt() (time.Time, error) {
-	return todo.getTimeProp(ComponentPropertyDue, false)
-}
-
-func (todo *VTodo) GetAllDayDueAt() (time.Time, error) {
-	return todo.getTimeProp(ComponentPropertyDue, true)
->>>>>>> 4b576397
+func (todo *VTodo) GetAllDayDueAt(ops ...any) (time.Time, error) {
+	return todo.getTimeProp(ComponentPropertyDue, true, ops...)
 }
 
 type VJournal struct {
